--- conflicted
+++ resolved
@@ -132,10 +132,6 @@
 .idea/
 
 # python swp files
-<<<<<<< HEAD
-*.py.swp
-*.swp
-=======
 *.swp
 *.py.swp
->>>>>>> 7a9d61db
+*.swp