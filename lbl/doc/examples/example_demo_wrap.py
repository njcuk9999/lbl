--- conflicted
+++ resolved
@@ -25,11 +25,7 @@
     # -------------------------------------------------------------------------
     # This is the instrument name
     #   Currently supported instruments are SPIROU, HARPS, ESPRESSO, CARMENES
-<<<<<<< HEAD
-    #                                       NIRPS_HE, NIRPS_HA, MAROONX
-=======
-    #                                       NIRPS_HE, NIRPS_HA, HARPSN
->>>>>>> a0b3cbf5
+    #                                       NIRPS_HE, NIRPS_HA, HARPSN, MAROONX
     rparams['INSTRUMENT'] = 'HARPS'
     #   Data source must be as follows:
     #       SPIROU: APERO or CADC
@@ -38,11 +34,8 @@
     #       CARMENES: None
     #       ESPRESSO: None
     #       HARPS: None
-<<<<<<< HEAD
+    #       HARPSN: None
     #       MAROONX: RED or BLUE
-=======
-    #       HARPSN: None
->>>>>>> a0b3cbf5
     rparams['DATA_SOURCE'] = 'None'
     # The data directory where all data is stored under - this should be an
     #    absolute path
