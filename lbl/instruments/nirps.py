#!/usr/bin/env python
# -*- coding: utf-8 -*-
"""
SPIRou instrument class here: instrument specific settings

Created on 2021-03-15

@author: cook
"""
from astropy.table import Table
from astropy.io import fits
import glob
import numpy as np
import os
from pathlib import Path
import requests
import shutil
from typing import Any, Dict, List, Optional, Tuple, Union

from lbl.core import base
from lbl.core import base_classes
from lbl.core import io
from lbl.core import math as mp
from lbl.instruments import default


# =============================================================================
# Define variables
# =============================================================================
__NAME__ = 'instruments.nirps.py'
__version__ = base.__version__
__date__ = base.__date__
__authors__ = base.__authors__
# get time from base
Time = base.AstropyTime
# get classes
Instrument = default.Instrument
LblException = base_classes.LblException
log = base_classes.log


# =============================================================================
# Define NIRPS class
# =============================================================================
class NIRPS(Instrument):
    def __init__(self, params: base_classes.ParamDict, name: str = None):
        """
        Global NIRPS parameters (do not use directly)

        :param params:
        :param name:
        """
        # get the name
        if name is None:
            name = 'NIRPS'
        # call to super function
        super().__init__(name)
        # set parameters for instrument
        self.params = params
        # override params
        self.param_override()

    # -------------------------------------------------------------------------
    # NIRPS_HA SPECIFIC PARAMETERS
    # -------------------------------------------------------------------------
    def param_override(self):
        """
        Parameter override for NIRPS_HA parameters
        (update default params)

        :return: None - updates self.params
        """
        # set function name
        func_name = __NAME__ + '.NIRPS.param_override()'
        # set parameters to update
        self.params.set('INSTRUMENT', 'NIRPS_HA', source=func_name)
        # define the default science input files
        self.params.set('INPUT_FILE', '*.fits', source=func_name)
        # define the mask table format
        self.params.set('REF_TABLE_FMT', 'csv', source=func_name)
        # define the mask type
        self.params.set('SCIENCE_MASK_TYPE', 'pos', source=func_name)
        self.params.set('FP_MASK_TYPE', 'neg', source=func_name)
        self.params.set('LFC_MASK_TYPE', 'neg', source=func_name)
        # define the default mask url and filename
        self.params.set('DEFAULT_MASK_URL', source=func_name,
                        value='https://www.astro.umontreal.ca/~artigau/lbl/'
                              'mdwarf_nirps_ha.fits')
        self.params.set('DEFAULT_MASK_FILE', source=func_name,
                        value='mdwarf_nirps_ha.fits')
        # define the High pass width in km/s
        self.params.set('HP_WIDTH', 500, source=func_name)
        # define the SNR cut off threshold
        self.params.set('SNR_THRESHOLD', 10, source=func_name)
        # define the plot order for the compute rv model plot
        self.params.set('COMPUTE_MODEL_PLOT_ORDERS', [35], source=func_name)
        # define the compil minimum wavelength allowed for lines [nm]
        self.params.set('COMPIL_WAVE_MIN', 900, source=func_name)
        # define the compil maximum wavelength allowed for lines [nm]
        self.params.set('COMPIL_WAVE_MAX', 1850, source=func_name)
        # define the maximum pixel width allowed for lines [pixels]
        self.params.set('COMPIL_MAX_PIXEL_WIDTH', 50, source=func_name)
        # define min likelihood of correlation with BERV
        self.params.set('COMPIL_CUT_PEARSONR', -1, source=func_name)
        # define the CCF e-width to use for FP files
        self.params.set('COMPIL_FP_EWID', 5.0, source=func_name)
        # define whether to add the magic "binned wavelength" bands rv
        self.params.set('COMPIL_ADD_UNIFORM_WAVEBIN', True)
        # define the number of bins used in the magic "binned wavelength" bands
        self.params.set('COMPIL_NUM_UNIFORM_WAVEBIN', 25)
        # define the first band (from get_binned_parameters) to plot (band1)
        self.params.set('COMPILE_BINNED_BAND1', 'H', source=func_name)
        # define the second band (from get_binned_parameters) to plot (band2)
        #    this is used for colour   band2 - band3
        self.params.set('COMPILE_BINNED_BAND2', 'J', source=func_name)
        # define the third band (from get_binned_parameters) to plot (band3)
        #    this is used for colour   band2 - band3
        self.params.set('COMPILE_BINNED_BAND3', 'H', source=func_name)
        # define the reference wavelength used in the slope fitting in nm
        self.params.set('COMPIL_SLOPE_REF_WAVE', 1600, source=func_name)
        # define the name of the sample wave grid file (saved to the calib dir)
        self.params.set('SAMPLE_WAVE_GRID_FILE',
                        'sample_wave_grid_nirps_ha.fits', source=func_name)
        # define the FP reference string that defines that an FP observation was
        #    a reference (calibration) file - should be a list of strings
        self.params.set('FP_REF_LIST', ['FP_FP'], source=func_name)
        # define the FP standard string that defines that an FP observation
        #    was NOT a reference file - should be a list of strings
        self.params.set('FP_STD_LIST', ['OBJ_FP'], source=func_name)
        # define readout noise per instrument (assumes ~5e- and 10 pixels)
        self.params.set('READ_OUT_NOISE', 30, source=func_name)
        # Define the wave url for the stellar models
        self.params.set('STELLAR_WAVE_URL', source=func_name,
                        value='ftp://phoenix.astro.physik.uni-goettingen.de/'
                              'HiResFITS/')
        # Define the wave file for the stellar models (using wget)
        self.params.set('STELLAR_WAVE_FILE', source=func_name,
                        value='WAVE_PHOENIX-ACES-AGSS-COND-2011.fits')
        # Define the stellar model url
        self.params.set('STELLAR_MODEL_URL', source=func_name,
                        value='ftp://phoenix.astro.physik.uni-goettingen.de/'
                              'HiResFITS/PHOENIX-ACES-AGSS-COND-2011/'
                              '{ZSTR}{ASTR}/')
        # Define the minimum allowed SNR in a pixel to add it to the mask
        self.params.set('MASK_SNR_MIN', value=5, source=func_name)
        # Define the stellar model file name (using wget, with appropriate
        #     format  cards)
        self.params.set('STELLAR_MODEL_FILE', source=func_name,
                        value='lte{TEFF}-{LOGG}-{ZVALUE}{ASTR}'
                              '.PHOENIX-ACES-AGSS-COND-2011-HiRes.fits')
        # Define the object surface gravity (log g) (stellar model)
        self.params.set('OBJECT_LOGG', value=4.5, source=func_name)
        # Define the object Z (stellar model)
        self.params.set('OBJECT_Z', value=0.0, source=func_name)
        # Define the object alpha (stellar model)
        self.params.set('OBJECT_ALPHA', value=0.0, source=func_name)
        # blaze smoothing size (s1d template)
        self.params.set('BLAZE_SMOOTH_SIZE', value=20, source=func_name)
        # blaze threshold (s1d template)
        self.params.set('BLAZE_THRESHOLD', value=0.2, source=func_name)
        # define the earliest allowed file used for template construction
        self.params.set('TEMPLATE_MJDSTART', value=None)
        # define the latest allowed file used for template construction
        self.params.set('TEMPLATE_MJDEND', value=None)
        # define the size of the berv bins in m/s
        self.params.set('BERVBIN_SIZE', value=3000)
        # define whether to do the tellu-clean
        self.params.set('DO_TELLUCLEAN', value=False, source=func_name)
        # ---------------------------------------------------------------------
        # Header keywords
        # ---------------------------------------------------------------------
        # define wave coeff key in header
        self.params.set('KW_WAVECOEFFS', 'WAVE{0:04d}', source=func_name)
        # define wave num orders key in header
        self.params.set('KW_WAVEORDN', 'WAVEORDN', source=func_name)
        # define wave degree key in header
        self.params.set('KW_WAVEDEGN', 'WAVEDEGN', source=func_name)
        # define the key that gives the mid exposure time in MJD
        self.params.set('KW_MID_EXP_TIME', 'MJDMID', source=func_name)
        # define snr keyword
        self.params.set('KW_SNR', 'EXTSN035', source=func_name)
        # define berv keyword
        self.params.set('KW_BERV', 'BERV', source=func_name)
        # define the Blaze calibration file
        self.params.set('KW_BLAZE_FILE', 'CDBBLAZE', source=func_name)
        # define the start time of the observation
        self.params.set('KW_MJDATE', 'MJD-OBS', source=func_name)
        # define the exposure time of the observation
        self.params.set('KW_EXPTIME', 'EXPTIME', source=func_name)
        # define the airmass of the observation
        self.params.set('KW_AIRMASS', 'HIERARCH ESO TEL AIRM START',
                        source=func_name)
        # define the human date of the observation
        self.params.set('KW_DATE', 'DATE-OBS', source=func_name)
        # define the tau_h20 of the observation
        self.params.set('KW_TAU_H2O', 'TLPEH2O', source=func_name)
        # define the tau_other of the observation
        self.params.set('KW_TAU_OTHERS', 'TLPEOTR', source=func_name)
        # define the DPRTYPE of the observation
        self.params.set('KW_DPRTYPE', 'DPRTYPE', source=func_name)
        # define the output type of the file
        self.params.set('KW_OUTPUT', 'DRSOUTID', source=func_name)
        # define the drs object name
        self.params.set('KW_DRSOBJN', 'DRSOBJN', source=func_name)
        # define the fiber of the observation,
        self.params.set('KW_FIBER', 'FIBER', source=func_name)
        # define the observation time (mjd) of the wave solution
        self.params.set('KW_WAVETIME', 'WAVETIME', source=func_name)
        # define the filename of the wave solution
        self.params.set('KW_WAVEFILE', 'WAVEFILE', source=func_name)
        # define the telluric TELLUCLEAN velocity of water absorbers
        self.params.set('KW_TLPDVH2O', 'TLPDVH2O', source=func_name)
        # define the telluric TELLUCLEAN velocity of other absorbers
        self.params.set('KW_TLPDVOTR', 'TLPDVOTR', source=func_name)
        # define the wave solution calibration filename
        self.params.set('KW_CDBWAVE', 'CDBWAVE', source=func_name)
        # define the original object name
        self.params.set('KW_OBJNAME', 'OBJECT', source=func_name)
        # define the FP Internal Temp: FPBody(deg C)
        self.params.set('KW_FPI_TEMP', 'HIERARCH ESO INS TEMP14 VAL',
                        source=func_name)
        # define the FP External Temp: FPBody(deg C)
        self.params.set('KW_FPE_TEMP', 'HIERARCH ESO INS TEMP13 VAL',
                        source=func_name)
        # define the SNR goal per pixel per frame (can not exist - will be
        #   set to zero)
        self.params.set('KW_SNRGOAL', 'SNRGOAL', source=func_name)
        # define the SNR in chosen order
        self.params.set('KW_EXT_SNR', 'EXTSN035', source=func_name)
        # define the barycentric julian date
        self.params.set('KW_BJD', 'BJD', source=func_name)
        # define the shape code dx value
        self.params.set('KW_SHAPE_DX', 'SHAPE_DX', source=func_name)
        # define the shape code dy value
        self.params.set('KW_SHAPE_DY', 'SHAPE_DY', source=func_name)
        # define the shape code A value
        self.params.set('KW_SHAPE_A', 'SHAPE_A', source=func_name)
        # define the shape code B value
        self.params.set('KW_SHAPE_B', 'SHAPE_B', source=func_name)
        # define the shape code C value
        self.params.set('KW_SHAPE_C', 'SHAPE_C', source=func_name)
        # define the shape code D value
        self.params.set('KW_SHAPE_D', 'SHAPE_D', source=func_name)
        # define the header key for FP internal temp [deg C]
        self.params.set('KW_FP_INT_T', 'HIERARCH ESO INS TEMP14 VAL',
                        source=func_name)
        # define the header key for FP internal pressue [mbar]
        self.params.set('KW_FP_INT_P', 'HIERARCH ESO INS PRES108 VAL',
                        source=func_name)
        # define the reference header key (must also be in rdb table) to
        #    distinguish FP calibration files from FP simultaneous files
        self.params.set('KW_REF_KEY', 'DPRTYPE', source=func_name)
        # the temperature of the object
        self.params.set('KW_TEMPERATURE', 'OBJTEMP', source=func_name)
        # velocity of template from CCF
        self.params.set('KW_MODELVEL', 'MODELVEL', source=func_name)

    # -------------------------------------------------------------------------
    # SPIROU SPECIFIC METHODS
    # -------------------------------------------------------------------------
    def mask_file(self, directory: str, required: bool = True) -> str:
        """
        Make the absolute path for the mask file

        :param directory: str, the directory the file is located at
        :param required: bool, if True checks that file exists on disk

        :return: absolute path to mask file
        """
        # make sure default mask is downloaded
        self.get_default_mask(directory, self.params['DEFAULT_MASK_URL'],
                              self.params['DEFAULT_MASK_FILE'])
        # get data type
        data_type = self.params['DATA_TYPE']
        # get type of mask
        mask_type = self.params['{0}_MASK_TYPE'.format(data_type)]
        # deal with no object
        if self.params['MASK_FILE'] not in [None, 'None', '']:
            # define base name
            basename = self.params['MASK_FILE']
            # if basename is full path use this
            if os.path.exists(basename):
                abspath = str(basename)
            else:
                # get absolute path
                abspath = os.path.join(directory, basename)
        elif self.params['OBJECT_TEMPLATE'] is None:
            raise LblException('OBJECT_TEMPLATE name must be defined')
        else:
            objname = self.params['OBJECT_TEMPLATE']
            # define base name
            basename = '{0}_{1}.fits'.format(objname, mask_type)
            # get absolute path
            abspath = os.path.join(directory, basename)
        # check that this file exists
        if required:
            io.check_file_exists(abspath)
        # return absolute path
        return abspath

    def template_file(self, directory: str, required: bool = True) -> str:
        """
        Make the absolute path for the template file

        :param directory: str, the directory the file is located at
        :param required: bool, if True checks that file exists on disk

        :return: absolute path to template file
        """
        # deal with no object template
        self._set_object_template()
        # set template name
        objname = self.params['OBJECT_TEMPLATE']
        # get template file
        if self.params['TEMPLATE_FILE'] is None:
            basename = 'Template_s1d_{0}_sc1d_v_file_AB.fits'.format(objname)
        else:
            basename = self.params['TEMPLATE_FILE']
        # get absolute path
        abspath = os.path.join(directory, basename)
        # check that this file exists
        if required:
            io.check_file_exists(abspath)
        # return absolute path
        return abspath

    def blaze_file(self, directory: str) -> Union[str, None]:
        """
        Make the absolute path for the blaze file if set in params

        :param directory: str, the directory the file is located at

        :return: absolute path to blaze file or None (if not set)
        """
        if self.params['BLAZE_FILE'] is None:
            return None
        # set base name
        basename = self.params['BLAZE_FILE']
        # get absolute path
        abspath = os.path.join(directory, basename)
        # check that this file exists
        io.check_file_exists(abspath)
        # return absolute path
        return abspath

    def load_blaze(self, filename: str, science_file: Optional[str] = None,
                   normalize: bool = True) -> Union[np.ndarray, None]:
        """
        Load a blaze file

        :param filename: str, absolute path to filename
        :param science_File: str, a science file (to load the wave solution
                             from) we expect this science file wave solution
                             to be the wave solution required for the blaze
        :param normalize: bool, if True normalized the blaze per order

        :return: data (np.ndarray) or None
        """
        _ = self
        if filename is not None:
            blaze, _ = io.load_fits(filename, kind='blaze fits file')
            # deal with normalizing per order
            if normalize:
                # normalize blaze per order
                for order_num in range(blaze.shape[0]):
                    # normalize by the 90% percentile
                    norm = np.nanpercentile(blaze[order_num], 90)
                    # apply to blaze
                    blaze[order_num] = blaze[order_num] / norm
            # return blaze
            return blaze
        else:
            return None

    def get_mask_systemic_vel(self, mask_file: str) -> float:
        """
        Get the systemic velocity in m/s of the mask

        :param mask_file: the absolute path to the mask file

        :return: float, systemic velocity in m/s
        """
        # get systemic velocity key
        sysvelkey = self.params['KW_SYSTEMIC_VELO']
        # load the mask header
        mask_hdr = io.load_header(mask_file, kind='mask fits file')
        # get info on template systvel for splining correctly
        systemic_vel = -io.get_hkey(mask_hdr, sysvelkey)
        # return systemic velocity in m/s
        return systemic_vel

    def science_files(self, directory: str) -> np.ndarray:
        """
        List the absolute paths of all science files

        :param directory: str, the directory the file is located at

        :return: absolute path to template file
        """
        # deal with no object
        if self.params['OBJECT_SCIENCE'] is None:
            raise LblException('OBJECT_SCIENCE name must be defined')
        else:
            objname = self.params['OBJECT_SCIENCE']
        # deal the input file string
        if self.params['INPUT_FILE'] is None:
            raise LblException('INPUT_FILE must be defined')
        # check that the object sub-directory exists
        abspath = io.make_dir(directory, objname, 'Science object')
        # set up basename
        basename = os.path.basename(self.params['INPUT_FILE'])
        # add to abspath
        abspath = os.path.join(abspath, basename)
        # look for files
        files = glob.glob(abspath)
        # deal with no files found
        if len(files) == 0:
            emsg = 'No science objects found for {0}. Search string={1}'
            eargs = [objname, abspath]
            raise LblException(emsg.format(*eargs))
        else:
            # sort files
            files = np.sort(files)
            # return numpy array of files
            return files

    def sort_science_files(self, science_files: List[str]) -> List[str]:
        """
        Sort science files (instrument specific)

        :param science_files: list of strings - list of science files

        :return: list of strings - sorted list of science files
        """
        times = []
        # loop around science files
        for science_file in science_files:
            # load header
            sci_hdr = io.load_header(science_file)
            # get time
            times.append(sci_hdr[self.params['KW_MID_EXP_TIME']])
        # get sort mask
        sortmask = np.argsort(times)
        # apply sort mask
        science_files = np.array(science_files)[sortmask]
        # return sorted files
        return list(science_files)

    def load_blaze_from_science(self, science_file: str,
                                sci_image: np.ndarray,
                                sci_hdr: fits.Header,
                                calib_directory: str,
                                normalize: bool = True
                                ) -> Tuple[np.ndarray, bool]:
        """
        Load the blaze file using a science file header

        :param sci_image: np.array - the science image (if we don't have a
                          blaze, we need this for the shape of the blaze)
        :param sci_hdr: fits.Header - the science file header
        :param calib_directory: str, the directory containing calibration files
                                (i.e. containing the blaze files)
        :param normalize: bool, if True normalized the blaze per order

        :return: the blaze and a flag whether blaze is set to ones (science
                 image already blaze corrected)
        """
        # get blaze file from science header
        blaze_file = io.get_hkey(sci_hdr, self.params['KW_BLAZE_FILE'])
        # construct absolute path
        abspath = os.path.join(calib_directory, blaze_file)
        # check that this file exists
        io.check_file_exists(abspath)
        # read blaze file (data and header)
        blaze, _ = io.load_fits(abspath, kind='blaze fits file')
        # normalize by order
        if normalize:
            # normalize blaze per order
            for order_num in range(blaze.shape[0]):
                # normalize by the 90% percentile
                norm = np.nanpercentile(blaze[order_num], 90)
                # apply to blaze
                blaze[order_num] = blaze[order_num] / norm
        # return blaze
        return blaze, False

    def get_wave_solution(self, science_filename: Union[str, None] = None,
                          data: Union[np.ndarray, None] = None,
                          header: Union[fits.Header, None] = None
                          ) -> np.ndarray:
        """
        Get a wave solution from a file (for SPIROU this is from the header)
        :param science_filename: str, the absolute path to the file - for
                                 spirou this is a file with the wave solution
                                 in the header
        :param header: fits.Header, this is the header to use (if not given
                       requires filename to be set to load header)
        :param data: np.ndarray, this must be set along with header (if not
                     give we require filename to be set to load data)

        :return: np.ndarray, the wave map. Shape = (num orders x num pixels)
        """
        # get header keys
        kw_wavecoeffs = self.params['KW_WAVECOEFFS']
        kw_waveordn = self.params['KW_WAVEORDN']
        kw_wavedegn = self.params['KW_WAVEDEGN']
        # ---------------------------------------------------------------------
        # get header
        if header is None or data is None:
            sci_data, sci_hdr = io.load_fits(science_filename,
                                             'wave fits file')
        else:
            sci_data, sci_hdr = data, header
        # ---------------------------------------------------------------------
        # get the data shape
        nby, nbx = sci_data.shape
        # get xpix
        xpix = np.arange(nbx)
        # ---------------------------------------------------------------------
        # get wave order from header
        waveordn = io.get_hkey(sci_hdr, kw_waveordn, science_filename)
        wavedegn = io.get_hkey(sci_hdr, kw_wavedegn, science_filename)
        # get the wave 2d list
        wavecoeffs = io.get_hkey_2d(sci_hdr, key=kw_wavecoeffs,
                                    dim1=waveordn, dim2=wavedegn + 1,
                                    filename=science_filename)
        # ---------------------------------------------------------------------
        # convert to wave map
        wavemap = np.zeros([waveordn, nbx])
        for order_num in range(waveordn):
            wavemap[order_num] = np.polyval(wavecoeffs[order_num][::-1], xpix)
        # ---------------------------------------------------------------------
        # return wave solution map
        return wavemap

    def drift_condition(self, table_row: Table.Row) -> bool:
        """
        Extra drift condition on a column to identify the correct reference
        file

        :param table_row: astropy.table.row.Row - the row of the table
                          to check against

        :return: True if reference file, False else-wise
        """
        # get the correct prefix for FILENAME
        filename = str(table_row['FILENAME'])
        filename = filename.replace('_FP_FP_lbl.fits', '')
        # get the correct prefix for WAVEFILE
        wavefile = table_row['WAVEFILE']

        ext = '_{0}.fits'.format('C')
        wavefile = wavefile.replace('_wave_night' + ext, '')
        wavefile = wavefile.replace('_wavesol_master' + ext, '')
        # return test statement
        return filename == wavefile

    def load_bad_hdr_keys(self) -> Tuple[np.ndarray, str]:
        """
        Load the bad values and bad key for spirou

        :return: tuple, 1. the list of bad values, 2. the bad key in
                 a file header to check against bad values
        """
        # set up googlesheet parameters
        url_base = ('https://docs.google.com/spreadsheets/d/'
                    '{}/gviz/tq?tqx=out:csv&sheet={}')
        sheet_id = '1gvMp1nHmEcKCUpxsTxkx-5m115mLuQIGHhxJCyVoZCM'
        worksheet = 0
        bad_odo_url = url_base.format(sheet_id, worksheet)
        # log progress
        msg = 'Loading bad odometer codes from spreadsheet'
        log.general(msg)
        # fetch data
        data = requests.get(bad_odo_url)
        tbl = Table.read(data.text, format='ascii')
        # get bad keys
        bad_values = np.array(tbl['ODOMETER']).astype(str)
        # define bad file header key
        bad_key = 'EXPNUM'
        # log number of bad values loaded
        msg = '\t{0} bad values loaded'
        margs = [len(bad_values)]
        log.general(msg.format(*margs))
        # return the
        return bad_values, bad_key

    def get_berv(self, sci_hdr: fits.Header) -> float:
        """
        Get the Barycenteric correction for the RV in m/s

        :param sci_hdr: fits.Header, the science header

        :return:
        """
        # get BERV header key
        hdr_key = self.params['KW_BERV']
        # get BERV (if not a calibration)
        if not self.params['DATA_TYPE'] != 'SCIENCE':
            berv = io.get_hkey(sci_hdr, hdr_key) * 1000
        else:
            berv = 0.0
        # return the berv measurement (in m/s)
        return berv

    def populate_sci_table(self, filename: str, tdict: dict,
                           sci_hdr: fits.Header, berv: float = 0.0) -> dict:
        """
        Populate the science table

        :param filename: str, the filename of the science image
        :param tdict: dictionary, the storage dictionary for science table
                      can be empty or have previous rows to append to
        :param sci_hdr: fits Header, the header of the science image
        :param berv: float, the berv value to add to storage dictionary

        :return: dict, a dictionary table of the science parameters
        """
        # these are defined in params
        drs_keys = ['KW_MJDATE', 'KW_MID_EXP_TIME', 'KW_EXPTIME',
                    'KW_DATE', 'KW_DPRTYPE', 'KW_OBJNAME', 'KW_EXT_SNR']
        # add the filename
        tdict = self.add_dict_list_value(tdict, 'FILENAME', filename)
        # loop around header keys
        for drs_key in drs_keys:
            # if key is in params we can add the value to keys
            if drs_key in self.params:
                key = self.params[drs_key]
            else:
                key = str(drs_key)
            # get value from header
            value = sci_hdr.get(key, 'NULL')
            # add to tdict
            tdict = self.add_dict_list_value(tdict, drs_key, value)
        # add the berv separately
        tdict = self.add_dict_list_value(tdict, 'BERV', berv)
        # return updated storage dictionary
        return tdict

    def filter_files(self, science_files: List[str]) -> List[str]:
        """
        Filter calibrations - no simutaenous calibrations

        :param science_files: list of science filenames

        :return: list of str, the filters calibration filenames
        """
        # get tqdm
        tqdm = base.tqdm_module(self.params['USE_TQDM'], log.console_verbosity)
        # get mjd start and end
        start = self.params['TEMPLATE_MJDSTART']
        end = self.params['TEMPLATE_MJDEND']
        # if we have a science observation and start and end are None we don't
        #   need to filter
        mcond1 = self.params['DATA_TYPE'] == 'SCIENCE'
        mcond2 = start in [None, 'None', '']
        mcond3 = end in [None, 'None', '']
        # return all files if this is the case
        if mcond2 and mcond3 and mcond1:
            return science_files
        # filtering files
        log.general('Filtering {0} files...'.format(self.params['DATA_TYPE']))
        # select the first science file as a reference file
        refimage, refhdr = self.load_science(science_files[0])
        ref_fibertype = self.get_dpr_fibtype(refhdr)
        # storage
        keep_files = []
        # loop around science files
        for science_file in tqdm(science_files):
            # load science file header
            sci_hdr = io.load_header(science_file)
            # find out if we have a calibration
            if not mcond1:
                # get dprtype in each fiber
                sci_fiber = self.get_dpr_fibtype(sci_hdr, fiber='AB')
                ref_fiber = self.get_dpr_fibtype(sci_hdr, fiber='C')
                # i.e. FP_FP or LFC_LFC
                cond1 = sci_fiber == ref_fiber
            else:
                cond1 = True
            # -----------------------------------------------------------------
            # must check time frame (if present) for FP
            cond2, cond3 = True, True
            # get mjdmid
            mjdmid = sci_hdr[self.params['KW_MID_EXP_TIME']]
            # check start time for FP calibration
            if not mcond2:
                cond2 = mjdmid >= start
            # check end time for FP calibration
            if not mcond3:
                cond3 = mjdmid <= end
            # -----------------------------------------------------------------
            # if all conditions are met keep files
            if cond1 and cond2 and cond3:
                keep_files.append(science_file)
            # -----------------------------------------------------------------
        # if we have no files break here
        if len(keep_files) == 0:
            # deal with calibration
            if not mcond1:
                emsg = ('Object is classified as a calibration however none of'
                        'the files provided have:')
                emsg += '\n\tDPRTYPE={0}_{0}'
            # deal with science
            else:
                emsg = ('Object is classified as science however none of the'
                        'files provide have:')
            # add info about the range of files (if FP files)
            if not mcond2:
                emsg += '\n\tMJDMID>{1}'
            if not mcond3:
                emsg += '\n\tMJDMID<{2}'
            # tell the user what they can do to fix this - we don't want emails
            emsg += ('\nPlease define a template and do not run the '
                     'template code or add some valid files')
            # get error arguments
            eargs = [ref_fibertype, start, end]
            # raise exception - we need some files to make a template!
            raise base_classes.LblException(emsg.format(*eargs))
        else:
            # deal with calibration
            if mcond1:
                msg = ('Object is classified as a calibration. Found {1} files'
                       ' with {0}_{0}, ignoring {2} other files')
            # deal with science
            else:
                msg = ('Object is classified as science. Found {1} files,'
                       'ignoring {2} other files')
            margs = [ref_fibertype, len(keep_files),
                     len(science_files) - len(keep_files)]
            log.info(msg.format(*margs))
        # return only files with DPRTYPE same in both fibers
        return keep_files

    def get_dpr_fibtype(self, hdr: fits.Header,
                        fiber: Optional[str] = None) -> str:

        # get dprtype
        dprtype = io.get_hkey(hdr, self.params['KW_DPRTYPE'])
        # deal with getting fiber
        if fiber is None:
            fiber = io.get_hkey(hdr, self.params['KW_FIBER'])
        # split fiber
        dprfibtypes = dprtype.split('_')
        # get fiber type
        if fiber in ['AB', 'A', 'B']:
            return dprfibtypes[0]
        else:
            return dprfibtypes[1]

    def rdb_columns(self) -> Tuple[np.ndarray, List[bool]]:
        """
        Define the fits header columns names to add to the RDB file
        These should be references to keys in params

        :return: tuple, 1. np.array of strings (the keys), 2. list of bools
                 the flags whether these keys should be used with FP files
        """
        # these are defined in params
        drs_keys = ['KW_MJDATE', 'KW_MID_EXP_TIME', 'KW_EXPTIME',
                    'KW_AIRMASS', 'KW_DATE',
                    'KW_BERV', 'KW_TAU_H2O', 'KW_TAU_OTHERS',
                    'KW_DPRTYPE', 'KW_NITERATIONS',
                    'KW_SYSTEMIC_VELO', 'KW_WAVETIME', 'KW_WAVEFILE',
                    'KW_TLPDVH2O', 'KW_TLPDVOTR', 'KW_CDBWAVE', 'KW_OBJNAME',
                    'KW_EXT_SNR', 'KW_BJD', 'KW_SHAPE_DX', 'KW_SHAPE_DY',
                    'KW_SHAPE_A', 'KW_SHAPE_B', 'KW_SHAPE_C', 'KW_SHAPE_D',
                    'KW_CCF_EW', 'KW_FP_INT_T', 'KW_FP_INT_P', 'KW_FPI_TEMP',
                    'KW_FPE_TEMP']
        # convert to actual keys (not references to keys)
        keys = []
        fp_flags = []
        for drs_key in drs_keys:
            # initial set fp flag to False
            fp_flag = False
            # if key is in params we can add the value to keys
            if drs_key in self.params:
                keys.append(self.params[drs_key])
                # we can also look for fp flag - this is either True or False
                #    if True we skip this key for FP files - default is False
                #    (i.e. not to skip)
                instance = self.params.instances[drs_key]
                if instance is not None:
                    if instance.fp_flag is not None:
                        fp_flag = instance.fp_flag
            else:
                keys.append(drs_key)
            # append fp flags
            fp_flags.append(fp_flag)
        # return a numpy array
        return np.array(keys), fp_flags

    def fix_lblrv_header(self, header: fits.Header) -> fits.Header:
        """
        Fix the LBL RV header

        :param header: fits.Header, the LBL RV fits file header

        :return: fits.Header, the updated LBL RV fits file header
        """
        # get keys from params
        kw_snrgoal = self.params['KW_SNRGOAL']
        kw_ccf_ew = self.params['KW_CCF_EW']
        # ---------------------------------------------------------------------
        # because FP files don't have an SNR goal
        if kw_snrgoal not in header:
            header[kw_snrgoal] = 0
        # ---------------------------------------------------------------------
        # deal with not having CCF_EW
        # TODO: this is template specific
        if kw_ccf_ew not in header:
            header[kw_ccf_ew] = 5.5 / mp.fwhm() * 1000
        # ---------------------------------------------------------------------
        # return header
        return header

    def get_rjd_value(self, header: fits.Header) -> float:

        """
        Get the rjd either from KW_MID_EXP_TIME or KW_BJD
        time returned is in MJD (not JD)

        :param header: fits.Header - the LBL rv header
        :return:
        """
        # get keys from params
        kw_mjdmid = self.params['KW_MID_EXP_TIME']
        kw_bjd = self.params['KW_BJD']
        # get mjdmid and bjd
        mid_exp_time = io.get_hkey(header, kw_mjdmid)
        bjd = io.get_hkey(header, kw_bjd)
        if isinstance(bjd, str):
            # return RJD = MJD + 0.5
            return float(mid_exp_time) + 0.5
        else:
            # convert bjd to mjd
            bjd_mjd = Time(bjd, format='jd').mjd
            # return RJD = MJD + 0.5
            return float(bjd_mjd) + 0.5

    def get_plot_date(self, header: fits.Header):
        """
        Get the matplotlib plotting date

        :param header: fits.Header - the LBL rv header

        :return: float, the plot date
        """
        # get mjdate key
        kw_mjdate = self.params['KW_MJDATE']
        # get mjdate
        mjdate = io.get_hkey(header, kw_mjdate)
        # convert to plot date and take off JD?
        plot_date = Time(mjdate, format='mjd').plot_date
        # return float plot date
        return float(plot_date)

    def get_binned_parameters(self) -> Dict[str, list]:
        """
        Defines a "binning dictionary" splitting up the array by:

        Each binning dimension has [str names, start value, end value]

        - bands  (in wavelength)
            [bands / blue_end / red_end]

        - cross order regions (in pixels)
            [region_names / region_low / region_high]

        :return: dict, the binned dictionary
        """
        # ---------------------------------------------------------------------
        # define the band names
        bands = ['Y', 'gapYJ', 'J', 'gapJH', 'H', 'gapHK']
        # define the blue end of each band [nm]
        blue_end = [900.0, 1113.400, 1153.586, 1354.422, 1462.897, 1808.544]
        # define the red end of each band [nm]
        red_end = [1113.4, 1153.586, 1354.422, 1462.897, 1808.544, 1957.792]
        # define whether we should use regions for each band
        use_regions = [True, True, True, True, True, True]
        # ---------------------------------------------------------------------
        # define the region names (suffices)
        region_names = ['', '_0-2044', '_2044-4088', '_1532-2556']
        # lower x pixel bin point [pixels]
        region_low = [0, 0, 2044, 1532]
        # upper x pixel bin point [pixels]
        region_high = [4088, 2044, 4088, 2556]
        # ---------------------------------------------------------------------
        # return all this information (in a dictionary)
        binned = dict()
        binned['bands'] = list(bands)
        binned['blue_end'] = list(blue_end)
        binned['red_end'] = list(red_end)
        binned['region_names'] = list(region_names)
        binned['region_low'] = list(region_low)
        binned['region_high'] = list(region_high)
        binned['use_regions'] = list(use_regions)
        # ---------------------------------------------------------------------
        # return this binning dictionary
        return binned

    def get_epoch_groups(self, rdb_table: Table
                         ) -> Tuple[np.ndarray, np.ndarray]:
        """
        For a given instrument this is how we define epochs
        returns the epoch groupings, and the value of the epoch for each
        row in rdb_table

        :param rdb_table: astropy.table.Table - the rdb table (source of epoch
                          information)

        :return: tuple, 1. the epoch groupings, 2. the value of the epoch for
                 each row of the rdb_table
        """
        # get the date col from params
        kw_date = self.params['KW_DATE']
        # get unique dates (per epoch)
        epoch_groups = np.unique(rdb_table[kw_date])
        # get the epoch values for each row of rdb_table
        epoch_values = np.array(rdb_table[kw_date])
        # return the epoch groupings and epoch values
        return epoch_groups, epoch_values

    def find_inputs(self):
        """
        Find the input files for an instrument and copy them to the correct
        places

        :return:
        """
        # get parameters
        params = self.params
        # get tqdm
        tqdm = base.tqdm_module(params['USE_TQDM'], log.console_verbosity)
        # get data directory
        datadir = io.check_directory(params['DATA_DIR'])
        # --------------------------------------------------------------------
        # ask user for path
        found = False
        upath = ''
        # loop until user path exists
        while not found:
            upath = input('\nEnter raw path to search for files:\t')
            if os.path.exists(upath):
                found = True
            else:
                log.warning('\nError: Path does not exist. Please try again.')
        # convert to Path
        upath = Path(upath)
        # search raw path for files
        files = list(upath.rglob('*.fits'))
        # --------------------------------------------------------------------
        # locate files
        # --------------------------------------------------------------------
        # print progress
        log.general('Locating sym FP files')
        # find sym FP e2dsff files
        suffix = '_pp_e2dsff_C.fits'
        symfp_keys = dict()
        symfp_keys[params['KW_DPRTYPE']] = ['POLAR_FP', 'OBJ_FP']
        symfp_keys[params['KW_OUTPUT']] = ['EXT_E2DS_FF']
        symfp_files = io.find_files(files, suffix=suffix, hkeys=symfp_keys)
        # print number found
        log.general('\tFound {0} sym FP files'.format(len(symfp_files)))
        # remove these from files
        files = list(np.array(files)[~np.in1d(files, symfp_files)])
        # --------------------------------------------------------------------
        # print progress
        log.general('Locating FP_FP files')
        # find FP_FP e2dsff files
        fpfp_keys = dict()
        contains = '_pp_e2dsff_AB.fits'
        fpfp_keys[params['KW_DPRTYPE']] = ['FP_FP']
        fpfp_keys[params['KW_OUTPUT']] = ['EXT_E2DS_FF']
        fpfp_files = io.find_files(files, contains=contains, hkeys=fpfp_keys)
        # print number found
        log.general('\tFound {0} FP_FP files'.format(len(fpfp_files)))
        # remove these from files
        files = list(np.array(files)[~np.in1d(files, fpfp_files)])
        # --------------------------------------------------------------------
        # print progress
        log.general('Locating Science files')
        # find science tcorr files
        suffix = 'o_pp_e2dsff_tcorr_AB.fits'
        sci_keys = dict()
        sci_keys[params['KW_DPRTYPE']] = ['POLAR_FP', 'OBJ_FP',
                                          'POLAR_DARK', 'OBJ_DARK']
        sci_keys[params['KW_DRSOBJN']] = [params['OBJECT_SCIENCE']]
        sci_keys[params['KW_OUTPUT']] = ['TELLU_OBJ']
        science_files = io.find_files(files, suffix=suffix, hkeys=sci_keys)
        # print number found
        log.general('\tFound {0} Science files'.format(len(science_files)))
        # remove these from files
        files = list(np.array(files)[~np.in1d(files, science_files)])

        # --------------------------------------------------------------------
        # print progress
        log.general('Locating Template files')
        # find template files
        if params['TEMPLATE_FILE'] in ['None', '', None]:
            suffix = 'Template_s1d_{0}_sc1d_v_file_AB.fits'
            suffix = suffix.format(params['OBJECT_TEMPLATE'])
        else:
            suffix = params['TEMPLATE_FILE']
        temp_files = io.find_files(files, suffix=suffix)
        # print number found
        log.general('\tFound {0} Template files'.format(len(temp_files)))
        # remove these from files
        files = list(np.array(files)[~np.in1d(files, temp_files)])
        # --------------------------------------------------------------------
        # print progress
        log.general('Locating Mask files')
        # find mask files
        suffix = '_pos.fits'
        mask_files = io.find_files(files, suffix=suffix)
        # print number found
        log.general('\tFound {0} Mask files'.format(len(temp_files)))
        # remove these from files
        files = list(np.array(files)[~np.in1d(files, mask_files)])
        # --------------------------------------------------------------------
        # storage of blaze files
        blaze_files = []
        # loop around fibers
        for fiber in ['AB', 'C']:
            # print progress
            log.general('Locating Blaze {0} files'.format(fiber))
            # find blaze files
            if params['BLAZE_FILE'] in ['None', '', None]:
                suffix = '_blaze_{0}.fits'.format(fiber)
                blaze_keys = dict()
                blaze_keys[params['KW_OUTPUT']] = ['FF_BLAZE']
            else:
                suffix = params['BLAZE_FILE']
                blaze_keys = None
            blaze_files += io.find_files(files, suffix=suffix, hkeys=blaze_keys)
        # print number found
        log.general('\tFound {0} Blaze files'.format(len(blaze_files)))
        # --------------------------------------------------------------------
        # copy files
        # --------------------------------------------------------------------
        # get directories
        science_dir = io.make_dir(datadir, params['SCIENCE_SUBDIR'], 'Science',
                                  subdir=params['OBJECT_SCIENCE'])
        fp_dir = io.make_dir(datadir, params['SCIENCE_SUBDIR'], 'Science',
                             subdir='FP')
        template_dir = io.make_dir(datadir, params['TEMPLATE_SUBDIR'],
                                   'Templates')
        mask_dir = io.make_dir(datadir, params['MASK_SUBDIR'], 'Mask')
        calib_dir = io.make_dir(datadir, params['CALIB_SUBDIR'], 'Calib')
        # --------------------------------------------------------------------
        # copy science
        # --------------------------------------------------------------------
        # log progress
        log.general('Copying science files')
        # loop around science files
        for science_file in tqdm(science_files):
            # get infile
            infile = str(science_file)
            outfile = os.path.join(science_dir, os.path.basename(infile))
            # copy
            shutil.copy(infile, outfile)
        # --------------------------------------------------------------------
        # copy fps
        # --------------------------------------------------------------------
        # log progress
        log.general('Copying FP files')
        # loop around science files
        for fp_file in tqdm(symfp_files + fpfp_files):
            # get infile
            infile = str(fp_file)
            outfile = os.path.join(fp_dir, os.path.basename(infile))
            # copy
            shutil.copy(infile, outfile)
        # --------------------------------------------------------------------
        # copy template files
        # --------------------------------------------------------------------
        # log progress
        log.general('Copying template files')
        # loop around science files
        for temp_file in tqdm(temp_files):
            # get infile
            infile = str(temp_file)
            outfile = os.path.join(template_dir, os.path.basename(infile))
            # copy
            shutil.copy(infile, outfile)
        # --------------------------------------------------------------------
        # copy mask files
        # --------------------------------------------------------------------
        # log progress
        log.general('Copying mask files')
        # loop around science files
        for mask_file in tqdm(mask_files):
            # get infile
            infile = str(mask_file)
            outfile = os.path.join(mask_dir, os.path.basename(infile))
            # copy
            shutil.copy(infile, outfile)
        # --------------------------------------------------------------------
        # copy blaze files
        # --------------------------------------------------------------------
        # log progress
        log.general('Copying blaze files')
        # loop around science files
        for blaze_file in tqdm(blaze_files):
            # get infile
            infile = str(blaze_file)
            outfile = os.path.join(calib_dir, os.path.basename(infile))
            # copy
            shutil.copy(infile, outfile)


# =============================================================================
# Define NIRPS APERO class
# =============================================================================
class NIRPS_HA(NIRPS):
    def __init__(self, params: base_classes.ParamDict, name: str = None):
        # get the name
        if name is None:
            name = 'NIRPS_HA'
        # call to super function
        super().__init__(params, name)
        # set parameters for instrument
        self.params = params
        # override params
        self.param_override()

    def param_override(self):
        """
        Parameter override for NIRPS_HA Geneva parameters
        (update default params)

        :return: None - updates self.params
        """
        # set function name
        func_name = __NAME__ + '.NIRPS_HA.override()'
        # first run the inherited method
        super().param_override()
        # add keys here
        self.params.set('INSTRUMENT', 'NIRPS_HA', source=func_name)
        # define the default mask url and filename
        self.params.set('DEFAULT_MASK_URL', source=func_name,
                        value='https://www.astro.umontreal.ca/~artigau/lbl/'
                              'mdwarf_nirps_ha.fits')
        self.params.set('DEFAULT_MASK_FILE', source=func_name,
                        value='mdwarf_nirps_ha.fits')
        # define the name of the sample wave grid file (saved to the calib dir)
        self.params.set('SAMPLE_WAVE_GRID_FILE',
                        'sample_wave_grid_nirps_ha.fits', source=func_name)


class NIRPS_HE(NIRPS):
    def __init__(self, params: base_classes.ParamDict, name: str = None):
        # get the name
        if name is None:
            name = 'NIRPS_HE'
        # call to super function
        super().__init__(params, name)
        # set parameters for instrument
        self.params = params
        # override params
        self.param_override()

    def param_override(self):
        """
        Parameter override for NIRPS_HA Geneva parameters
        (update default params)

        :return: None - updates self.params
        """
        # set function name
        func_name = __NAME__ + '.NIRPS_HE.override()'
        # first run the inherited method
        super().param_override()
        # ---------------------------------------------------------------------
        # add keys here
        # ---------------------------------------------------------------------
        self.params.set('INSTRUMENT', 'NIRPS_HE', source=func_name)
        # define the default mask url and filename
        self.params.set('DEFAULT_MASK_URL', source=func_name,
                        value='https://www.astro.umontreal.ca/~artigau/lbl/'
                              'mdwarf_nirps_he.fits')
        self.params.set('DEFAULT_MASK_FILE', source=func_name,
                        value='mdwarf_nirps_he.fits')
        # define the name of the sample wave grid file (saved to the calib dir)
        self.params.set('SAMPLE_WAVE_GRID_FILE',
                        'sample_wave_grid_nirps_he.fits', source=func_name)


# =============================================================================
# Define NIRPS Geneva class - inherit from spirou
# =============================================================================
class NIRPS_HA_Geneva(NIRPS_HA):
    def __init__(self, params: base_classes.ParamDict, name: str = None):
        # get the name
        if name is None:
            name = 'NIRPS_HA_Geneva'
        # call to super function
        super().__init__(params, name)
        # set parameters for instrument
        self.params = params
        # override params
        self.param_override()

    def param_override(self):
        """
        Parameter override for NIRPS_HA Geneva parameters
        (update default params)

        :return: None - updates self.params
        """
        # set function name
        func_name = __NAME__ + '.NIRPS_HA_Geneva.override()'
        # first run the inherited method
        super().param_override()
        # ---------------------------------------------------------------------
        # set parameters to update
        # ---------------------------------------------------------------------
        # define the name of the sample wave grid file (saved to the calib dir)
        self.params.set('SAMPLE_WAVE_GRID_FILE',
                        'sample_wave_grid_nirps_ha_geneva.fits',
                        source=func_name)
        # define the FP reference string that defines that an FP observation was
        #    a reference (calibration) file - should be a list of strings
        self.params.set('FP_REF_LIST', ['FP_FP'], source=func_name)
        # define the FP standard string that defines that an FP observation
        #    was NOT a reference file - should be a list of strings
        # TODO: change this - probably wont be OBJ_FP
        self.params.set('FP_STD_LIST', ['OBJ_FP'], source=func_name)
        # ---------------------------------------------------------------------
        # Header keywords
        # ---------------------------------------------------------------------
        # define the key that gives the mid exposure time in MJD
        # TODO: Check for NIRPS Geneva
        self.params.set('KW_MID_EXP_TIME', 'HIERARCH ESO QC BJD',
                        source=func_name)
        # define the start time of the observation
        self.params.set('KW_MJDATE', 'MJD-OBS', source=func_name)
        # define snr keyword
        # TODO: Check for NIRPS Geneva
        self.params.set('KW_SNR', 'HIERARCH ESO QC ORDER45 SNR',
                        source=func_name)
        # define berv keyword
        # TODO: Check for NIRPS Geneva
        self.params.set('KW_BERV', 'HIERARCH ESO QC BERV', source=func_name)
        # define the Blaze calibration file
        self.params.set('KW_BLAZE_FILE', 'HIERARCH ESO PRO REC1 CAL13 NAME',
                        source=func_name)
        # define the exposure time of the observation
        self.params.set('KW_EXPTIME', 'EXPTIME',
                        source=func_name)
        # define the airmass of the observation
        # TODO: Check for NIRPS Geneva
        self.params.set('KW_AIRMASS',
                        ['HIERARCH ESO TEL1 AIRM START',
                         'HIERARCH ESO TEL2 AIRM START',
                         'HIERARCH ESO TEL3 AIRM START'],
                        source=func_name)
        # define the DPRTYPE of the observation
        self.params.set('KW_DPRTYPE', 'HIERARCH ESO PRO REC1 RAW1 CATG',
                        source=func_name)
        # define the human date of the observation
        self.params.set('KW_DATE', 'DATE-OBS', source=func_name)
        # define the filename of the wave solution
        # self.params.set('KW_WAVEFILE', 'HIERARCH ESO PRO REC1 CAL15 NAME',
        #                 source=func_name)
        # define the original object name
        self.params.set('KW_OBJNAME', 'OBJECT',
                        source=func_name)
        # define the SNR goal per pixel per frame (can not exist - will be
        #   set to zero)
        # TODO -> no equivalent in NIRPS Geneva
        self.params.set('KW_SNRGOAL', 'NONE', source=func_name)
        # define the SNR in chosen order
        # TODO: Check for NIRPS Geneva
        self.params.set('KW_EXT_SNR', 'HIERARCH ESO QC ORDER45 SNR',
                        source=func_name)
        # define the barycentric julian date
        self.params.set('KW_BJD', 'NONE', source=func_name)
        # define the reference header key (must also be in rdb table) to
        #    distinguish FP calibration files from FP simultaneous files
        self.params.set('KW_REF_KEY', 'HIERARCH ESO PRO REC1 RAW1 CATG',
                        source=func_name)
        # velocity of template from CCF
        self.params.set('KW_MODELVEL', 'MODELVEL', source=func_name)
        # the temperature of the object
        # TODO: how do we get the temperature for NIRPS Geneva
        self.params.set('KW_TEMPERATURE', None, source=func_name)

    def template_file(self, directory: str, required: bool = True) -> str:
        """
        Make the absolute path for the template file

        :param directory: str, the directory the file is located at
        :param required: bool, if True checks that file exists on disk

        :return: absolute path to template file
        """
        # deal with no object template
        self._set_object_template()
        # set template name
        objname = self.params['OBJECT_TEMPLATE']
        # get template file
        if self.params['TEMPLATE_FILE'] is None:
            basename = 'Template_{0}_NIRPS_HA_Geneva.fits'.format(objname)
        else:
            basename = self.params['TEMPLATE_FILE']
        # get absolute path
        abspath = os.path.join(directory, basename)
        # check that this file exists
        if required:
            io.check_file_exists(abspath)
        # return absolute path
        return abspath

    def get_wave_solution(self, science_filename: Union[str, None] = None,
                          data: Union[np.ndarray, None] = None,
                          header: Union[fits.Header, None] = None
                          ) -> np.ndarray:
        """
        Get a wave solution from a file (for Espresso this is from the header)
        :param science_filename: str, the absolute path to the file - for
                                 spirou this is a file with the wave solution
                                 in the header
        :param header: fits.Header, this is the header to use (if not given
                       requires filename to be set to load header)
        :param data: np.ndarray, this must be set along with header (if not
                     give we require filename to be set to load data)

        :return: np.ndarray, the wave map. Shape = (num orders x num pixels)
        """
        # load wave map
        wavemap = fits.getdata(science_filename, ext=4)
        # ---------------------------------------------------------------------
        # Espresso wave solution is in Angstrom - convert to nm for consistency
        wavemap = wavemap / 10.0
        # ---------------------------------------------------------------------
        # return wave solution map
        return wavemap

    def load_bad_hdr_keys(self) -> Tuple[list, Any]:
        """
        Load the bad values and bad key for Espresso -- not used currently

        :return: tuple, 1. the list of bad values, 2. the bad key in
                 a file header to check against bad values
        """
        # currently no bad keys for HARPS
        # return an empty list and bad_hdr_key = None
        return [], None

    def get_berv(self, sci_hdr: fits.Header) -> float:
        """
        Get the Barycenteric correction for the RV in m/s

        :param sci_hdr: fits.Header, the science header

        :return:
        """
        # ESPRESSO data is always BERV corrected from the starting point
        berv = 0.0
        # return the berv measurement (in m/s)
        return berv

    def populate_sci_table(self, filename: str, tdict: dict,
                           sci_hdr: fits.Header, berv: float = 0.0) -> dict:
        """
        Populate the science table

        :param filename: str, the filename of the science image
        :param tdict: dictionary, the storage dictionary for science table
                      can be empty or have previous rows to append to
        :param sci_hdr: fits Header, the header of the science image
        :param berv: float, the berv value to add to storage dictionary

        :return: dict, a dictionary table of the science parameters
        """
        # these are defined in params
        drs_keys = ['KW_MJDATE', 'KW_MID_EXP_TIME', 'KW_EXPTIME',
                    'KW_DATE', 'KW_DPRTYPE', 'KW_OBJNAME', 'KW_EXT_SNR']
        # add the filename
        tdict = self.add_dict_list_value(tdict, 'FILENAME', filename)
        # loop around header keys
        for drs_key in drs_keys:
            # if key is in params we can add the value to keys
            if drs_key in self.params:
                key = self.params[drs_key]
            else:
                key = str(drs_key)

            value = sci_hdr.get(key, 'NULL')
            # add to tdict
            tdict = self.add_dict_list_value(tdict, drs_key, value)
        # add the berv separately
        tdict = self.add_dict_list_value(tdict, 'BERV', berv)
        # return updated storage dictionary
        return tdict

    def rdb_columns(self) -> Tuple[np.ndarray, List[bool]]:
        """
        Define the fits header columns names to add to the RDB file
        These should be references to keys in params

        :return: tuple, 1. np.array of strings (the keys), 2. list of bools
                 the flags whether these keys should be used with FP files
        """
        # these are defined in params
        drs_keys = ['KW_MJDATE', 'KW_MID_EXP_TIME', 'KW_EXPTIME',
                    'KW_AIRMASS', 'KW_DATE', 'KW_BERV', 'KW_DPRTYPE',
                    'KW_TAU_H2O', 'KW_TAU_OTHERS' 'KW_NITERATIONS',
                    'KW_SYSTEMIC_VELO', 'KW_OBJNAME',
                    'KW_EXT_SNR', 'KW_BJD', 'KW_CCF_EW']
        # convert to actual keys (not references to keys)
        keys = []
        fp_flags = []
        for drs_key in drs_keys:
            # initial set fp flag to False
            fp_flag = False
            # if key is in params we can add the value to keys
            if drs_key in self.params:
                keys.append(self.params[drs_key])
                # we can also look for fp flag - this is either True or False
                #    if True we skip this key for FP files - default is False
                #    (i.e. not to skip)
                instance = self.params.instances[drs_key]
                if instance is not None:
                    if instance.fp_flag is not None:
                        fp_flag = instance.fp_flag
            else:
                keys.append(drs_key)
            # append fp flags
            fp_flags.append(fp_flag)
        # return a numpy array
        return np.array(keys), fp_flags

    def fix_lblrv_header(self, header: fits.Header) -> fits.Header:
        """
        Fix the LBL RV header

        :param header: fits.Header, the LBL RV fits file header

        :return: fits.Header, the updated LBL RV fits file header
        """
        # get keys from params
        kw_snrgoal = self.params['KW_SNRGOAL']
        kw_ccf_ew = self.params['KW_CCF_EW']
        # ---------------------------------------------------------------------
        # because FP files don't have an SNR goal
        if kw_snrgoal not in header:
            header[kw_snrgoal] = 0
        # ---------------------------------------------------------------------
        # deal with not having CCF_EW
        # TODO: this is template specific
        if kw_ccf_ew not in header:
            header[kw_ccf_ew] = 5.5 / mp.fwhm() * 1000
        # ---------------------------------------------------------------------
        # return header
        return header

    def load_blaze(self, filename: str, science_file: Optional[str] = None,
                   normalize: bool = True) -> Union[np.ndarray, None]:
        """
        Load a blaze file

        :param filename: str, absolute path to filename
        :param science_File: str, a science file (to load the wave solution
                             from) we expect this science file wave solution
                             to be the wave solution required for the blaze
        :param normalize: bool, if True normalized the blaze per order

        :return: data (np.ndarray) or None
        """
        _ = self
        if filename is not None:
            blaze, _ = io.load_fits(filename, kind='blaze fits file')
            # load wave (we have to modify the blaze)
            wavemap = self.get_wave_solution(science_file)
            # update blaze solution by gradient of wave
<<<<<<< HEAD
            blaze = blaze * np.gradient(wavemap,axis=1)
=======
            blaze = blaze * np.gradient(wavemap, axis=1)
>>>>>>> 3d31aecf
            # deal with normalizing per order
            if normalize:
                # normalize blaze per order
                for order_num in range(blaze.shape[0]):
                    # normalize by the 90% percentile
                    norm = np.nanpercentile(blaze[order_num], 90)
                    # apply to blaze
                    blaze[order_num] = blaze[order_num] / norm
            # return blaze
            return blaze
        else:
            return None

    def load_blaze_from_science(self, science_file: str,
                                sci_image: np.ndarray,
                                sci_hdr: fits.Header,
                                calib_directory: str,
                                normalize: bool = True
                                ) -> Tuple[np.ndarray, bool]:
        """
        Load the blaze file using a science file header

        :param sci_image: np.array - the science image (if we don't have a
                          blaze, we need this for the shape of the blaze)
        :param sci_hdr: fits.Header - the science file header
        :param calib_directory: str, the directory containing calibration files
                                (i.e. containing the blaze files)
        :param normalize: bool, if True normalized the blaze per order

        :return: the blaze and a flag whether blaze is set to ones (science
                 image already blaze corrected)
        """
        # get blaze file from science header
        blaze_file = io.get_hkey(sci_hdr, self.params['KW_BLAZE_FILE'])
        # construct absolute path
        abspath = os.path.join(calib_directory, blaze_file)
        # check that this file exists
        io.check_file_exists(abspath)
        # read blaze file (data and header)
        blaze, _ = io.load_fits(abspath, kind='blaze fits file')
        # load wave (we have to modify the blaze)
        wavemap = self.get_wave_solution(science_file)
        # update blaze solution by gradient of wave
<<<<<<< HEAD
        blaze = blaze * np.gradient(wavemap,axis=1)
=======
        blaze = blaze * np.gradient(wavemap, axis=1)
>>>>>>> 3d31aecf
        # normalize by order
        if normalize:
            # normalize blaze per order
            for order_num in range(blaze.shape[0]):
                # normalize by the 90% percentile
                norm = np.nanpercentile(blaze[order_num], 90)
                # apply to blaze
                blaze[order_num] = blaze[order_num] / norm
        # return blaze
        return blaze, False

class NIRPS_HE_Geneva(NIRPS_HE):
    def __init__(self, params: base_classes.ParamDict, name: str = None):
        # get the name
        if name is None:
            name = 'NIRPS_HE_Geneva'
        # call to super function
        super().__init__(params, name)
        # set parameters for instrument
        self.params = params
        # override params
        self.param_override()

    def param_override(self):
        """
        Parameter override for NIRPS_HA Geneva parameters
        (update default params)

        :return: None - updates self.params
        """
        # set function name
        func_name = __NAME__ + '.NIRPS_HE_Geneva.override()'
        # first run the inherited method
        super().param_override()
        # ---------------------------------------------------------------------
        # set parameters to update
        # ---------------------------------------------------------------------
        # define the name of the sample wave grid file (saved to the calib dir)
        self.params.set('SAMPLE_WAVE_GRID_FILE',
                        'sample_wave_grid_nirps_he_geneva.fits',
                        source=func_name)
        # define the FP reference string that defines that an FP observation was
        #    a reference (calibration) file - should be a list of strings
        self.params.set('FP_REF_LIST', ['FP_FP'], source=func_name)
        # define the FP standard string that defines that an FP observation
        #    was NOT a reference file - should be a list of strings
        # TODO: change this - probably wont be OBJ_FP
        self.params.set('FP_STD_LIST', ['OBJ_FP'], source=func_name)
        # ---------------------------------------------------------------------
        # Header keywords
        # ---------------------------------------------------------------------
        # define the key that gives the mid exposure time in MJD
        # TODO: Check for NIRPS Geneva
        self.params.set('KW_MID_EXP_TIME', 'HIERARCH ESO QC BJD',
                        source=func_name)
        # define the start time of the observation
        self.params.set('KW_MJDATE', 'MJD-OBS', source=func_name)
        # define snr keyword
        # TODO: Check for NIRPS Geneva
        self.params.set('KW_SNR', 'HIERARCH ESO QC ORDER45 SNR',
                        source=func_name)
        # define berv keyword
        # TODO: Check for NIRPS Geneva
        self.params.set('KW_BERV', 'HIERARCH ESO QC BERV', source=func_name)
        # define the Blaze calibration file
        self.params.set('KW_BLAZE_FILE', 'HIERARCH ESO PRO REC1 CAL13 NAME',
                        source=func_name)
        # define the exposure time of the observation
        self.params.set('KW_EXPTIME', 'EXPTIME',
                        source=func_name)
        # define the airmass of the observation
        # TODO: Check for NIRPS Geneva
        self.params.set('KW_AIRMASS',
                        ['HIERARCH ESO TEL1 AIRM START',
                         'HIERARCH ESO TEL2 AIRM START',
                         'HIERARCH ESO TEL3 AIRM START'],
                        source=func_name)
        # define the DPRTYPE of the observation
        self.params.set('KW_DPRTYPE', 'HIERARCH ESO PRO REC1 RAW1 CATG',
                        source=func_name)
        # define the human date of the observation
        self.params.set('KW_DATE', 'DATE-OBS', source=func_name)
        # define the filename of the wave solution
        # self.params.set('KW_WAVEFILE', 'HIERARCH ESO PRO REC1 CAL15 NAME',
        #                 source=func_name)
        # define the original object name
        self.params.set('KW_OBJNAME', 'OBJECT',
                        source=func_name)
        # define the SNR goal per pixel per frame (can not exist - will be
        #   set to zero)
        # TODO -> no equivalent in NIRPS Geneva
        self.params.set('KW_SNRGOAL', 'NONE', source=func_name)
        # define the SNR in chosen order
        # TODO: Check for NIRPS Geneva
        self.params.set('KW_EXT_SNR', 'HIERARCH ESO QC ORDER45 SNR',
                        source=func_name)
        # define the barycentric julian date
        self.params.set('KW_BJD', 'NONE', source=func_name)
        # define the reference header key (must also be in rdb table) to
        #    distinguish FP calibration files from FP simultaneous files
        self.params.set('KW_REF_KEY', 'HIERARCH ESO PRO REC1 RAW1 CATG',
                        source=func_name)
        # velocity of template from CCF
        self.params.set('KW_MODELVEL', 'MODELVEL', source=func_name)
        # the temperature of the object
        # TODO: how do we get the temperature for NIRPS Geneva
        self.params.set('KW_TEMPERATURE', None, source=func_name)

    def template_file(self, directory: str, required: bool = True) -> str:
        """
        Make the absolute path for the template file

        :param directory: str, the directory the file is located at
        :param required: bool, if True checks that file exists on disk

        :return: absolute path to template file
        """
        # deal with no object template
        self._set_object_template()
        # set template name
        objname = self.params['OBJECT_TEMPLATE']
        # get template file
        if self.params['TEMPLATE_FILE'] is None:
            basename = 'Template_{0}_NIRPS_HE_Geneva.fits'.format(objname)
        else:
            basename = self.params['TEMPLATE_FILE']
        # get absolute path
        abspath = os.path.join(directory, basename)
        # check that this file exists
        if required:
            io.check_file_exists(abspath)
        # return absolute path
        return abspath

    def get_wave_solution(self, science_filename: Union[str, None] = None,
                          data: Union[np.ndarray, None] = None,
                          header: Union[fits.Header, None] = None
                          ) -> np.ndarray:
        """
        Get a wave solution from a file (for Espresso this is from the header)
        :param science_filename: str, the absolute path to the file - for
                                 spirou this is a file with the wave solution
                                 in the header
        :param header: fits.Header, this is the header to use (if not given
                       requires filename to be set to load header)
        :param data: np.ndarray, this must be set along with header (if not
                     give we require filename to be set to load data)

        :return: np.ndarray, the wave map. Shape = (num orders x num pixels)
        """
        # load wave map
        wavemap = fits.getdata(science_filename, ext=4)
        # ---------------------------------------------------------------------
        # Espresso wave solution is in Angstrom - convert to nm for consistency
        wavemap = wavemap / 10.0
        # ---------------------------------------------------------------------
        # return wave solution map
        return wavemap

    def load_bad_hdr_keys(self) -> Tuple[list, Any]:
        """
        Load the bad values and bad key for Espresso -- not used currently

        :return: tuple, 1. the list of bad values, 2. the bad key in
                 a file header to check against bad values
        """
        # currently no bad keys for HARPS
        # return an empty list and bad_hdr_key = None
        return [], None

    def get_berv(self, sci_hdr: fits.Header) -> float:
        """
        Get the Barycenteric correction for the RV in m/s

        :param sci_hdr: fits.Header, the science header

        :return:
        """
        # ESPRESSO data is always BERV corrected from the starting point
        berv = 0.0
        # return the berv measurement (in m/s)
        return berv

    def populate_sci_table(self, filename: str, tdict: dict,
                           sci_hdr: fits.Header, berv: float = 0.0) -> dict:
        """
        Populate the science table

        :param filename: str, the filename of the science image
        :param tdict: dictionary, the storage dictionary for science table
                      can be empty or have previous rows to append to
        :param sci_hdr: fits Header, the header of the science image
        :param berv: float, the berv value to add to storage dictionary

        :return: dict, a dictionary table of the science parameters
        """
        # these are defined in params
        drs_keys = ['KW_MJDATE', 'KW_MID_EXP_TIME', 'KW_EXPTIME',
                    'KW_DATE', 'KW_DPRTYPE', 'KW_OBJNAME', 'KW_EXT_SNR']
        # add the filename
        tdict = self.add_dict_list_value(tdict, 'FILENAME', filename)
        # loop around header keys
        for drs_key in drs_keys:
            # if key is in params we can add the value to keys
            if drs_key in self.params:
                key = self.params[drs_key]
            else:
                key = str(drs_key)

            value = sci_hdr.get(key, 'NULL')
            # add to tdict
            tdict = self.add_dict_list_value(tdict, drs_key, value)
        # add the berv separately
        tdict = self.add_dict_list_value(tdict, 'BERV', berv)
        # return updated storage dictionary
        return tdict

    def rdb_columns(self) -> Tuple[np.ndarray, List[bool]]:
        """
        Define the fits header columns names to add to the RDB file
        These should be references to keys in params

        :return: tuple, 1. np.array of strings (the keys), 2. list of bools
                 the flags whether these keys should be used with FP files
        """
        # these are defined in params
        drs_keys = ['KW_MJDATE', 'KW_MID_EXP_TIME', 'KW_EXPTIME',
                    'KW_AIRMASS', 'KW_DATE', 'KW_BERV', 'KW_DPRTYPE',
                    'KW_TAU_H2O', 'KW_TAU_OTHERS' 'KW_NITERATIONS',
                    'KW_SYSTEMIC_VELO', 'KW_OBJNAME',
                    'KW_EXT_SNR', 'KW_BJD', 'KW_CCF_EW']
        # convert to actual keys (not references to keys)
        keys = []
        fp_flags = []
        for drs_key in drs_keys:
            # initial set fp flag to False
            fp_flag = False
            # if key is in params we can add the value to keys
            if drs_key in self.params:
                keys.append(self.params[drs_key])
                # we can also look for fp flag - this is either True or False
                #    if True we skip this key for FP files - default is False
                #    (i.e. not to skip)
                instance = self.params.instances[drs_key]
                if instance is not None:
                    if instance.fp_flag is not None:
                        fp_flag = instance.fp_flag
            else:
                keys.append(drs_key)
            # append fp flags
            fp_flags.append(fp_flag)
        # return a numpy array
        return np.array(keys), fp_flags

    def fix_lblrv_header(self, header: fits.Header) -> fits.Header:
        """
        Fix the LBL RV header

        :param header: fits.Header, the LBL RV fits file header

        :return: fits.Header, the updated LBL RV fits file header
        """
        # get keys from params
        kw_snrgoal = self.params['KW_SNRGOAL']
        kw_ccf_ew = self.params['KW_CCF_EW']
        # ---------------------------------------------------------------------
        # because FP files don't have an SNR goal
        if kw_snrgoal not in header:
            header[kw_snrgoal] = 0
        # ---------------------------------------------------------------------
        # deal with not having CCF_EW
        # TODO: this is template specific
        if kw_ccf_ew not in header:
            header[kw_ccf_ew] = 5.5 / mp.fwhm() * 1000
        # ---------------------------------------------------------------------
        # return header
        return header

    def load_blaze(self, filename: str, science_file: Optional[str] = None,
                   normalize: bool = True) -> Union[np.ndarray, None]:
        """
        Load a blaze file

        :param filename: str, absolute path to filename
        :param science_File: str, a science file (to load the wave solution
                             from) we expect this science file wave solution
                             to be the wave solution required for the blaze
        :param normalize: bool, if True normalized the blaze per order

        :return: data (np.ndarray) or None
        """
        _ = self
        if filename is not None:
            blaze, _ = io.load_fits(filename, kind='blaze fits file')
            # load wave (we have to modify the blaze)
            wavemap = self.get_wave_solution(science_file)
            # update blaze solution by gradient of wave
<<<<<<< HEAD
            blaze = blaze * np.gradient(wavemap,axis=1)
=======
            blaze = blaze * np.gradient(wavemap, axis=1)
>>>>>>> 3d31aecf
            # deal with normalizing per order
            if normalize:
                # normalize blaze per order
                for order_num in range(blaze.shape[0]):
                    # normalize by the 90% percentile
                    norm = np.nanpercentile(blaze[order_num], 90)
                    # apply to blaze
                    blaze[order_num] = blaze[order_num] / norm
            # return blaze
            return blaze
        else:
            return None

    def load_blaze_from_science(self, science_file: str,
                                sci_image: np.ndarray,
                                sci_hdr: fits.Header,
                                calib_directory: str,
                                normalize: bool = True
                                ) -> Tuple[np.ndarray, bool]:
        """
        Load the blaze file using a science file header

        :param sci_image: np.array - the science image (if we don't have a
                          blaze, we need this for the shape of the blaze)
        :param sci_hdr: fits.Header - the science file header
        :param calib_directory: str, the directory containing calibration files
                                (i.e. containing the blaze files)
        :param normalize: bool, if True normalized the blaze per order

        :return: the blaze and a flag whether blaze is set to ones (science
                 image already blaze corrected)
        """
        # get blaze file from science header
        blaze_file = io.get_hkey(sci_hdr, self.params['KW_BLAZE_FILE'])
        # construct absolute path
        abspath = os.path.join(calib_directory, blaze_file)
        # check that this file exists
        io.check_file_exists(abspath)
        # read blaze file (data and header)
        blaze, _ = io.load_fits(abspath, kind='blaze fits file')
        # load wave (we have to modify the blaze)
        wavemap = self.get_wave_solution(science_file)
        # update blaze solution by gradient of wave
<<<<<<< HEAD
        blaze = blaze * np.gradient(wavemap,axis=1)
=======
        blaze = blaze * np.gradient(wavemap, axis=1)
>>>>>>> 3d31aecf
        # normalize by order
        if normalize:
            # normalize blaze per order
            for order_num in range(blaze.shape[0]):
                # normalize by the 90% percentile
                norm = np.nanpercentile(blaze[order_num], 90)
                # apply to blaze
                blaze[order_num] = blaze[order_num] / norm
        # return blaze
        return blaze, False

    def get_rjd_value(self, header: fits.Header) -> float:

        """
        Get the rjd either from KW_MID_EXP_TIME or KW_BJD
        time returned is in MJD (not JD)

        :param header: fits.Header - the LBL rv header
        :return:
        """
        # get keys from params
        kw_mjdmid = self.params['KW_MID_EXP_TIME']
        kw_bjd = self.params['KW_BJD']
        # get mjdmid and bjd
        mid_exp_time = io.get_hkey(header, kw_mjdmid)
        bjd = io.get_hkey(header, kw_bjd)
        if isinstance(bjd, str):
            # return RJD = MJD + 0.5
            return float(mid_exp_time) + 0.5
        else:
            # convert bjd to mjd
            bjd_mjd = Time(bjd, format='jd').mjd
            # return RJD = MJD + 0.5
            return float(bjd_mjd) + 0.5

    def get_plot_date(self, header: fits.Header):
        """
        Get the matplotlib plotting date

        :param header: fits.Header - the LBL rv header

        :return: float, the plot date
        """
        # get mjdate key
        kw_mjdate = self.params['KW_MJDATE']
        # get mjdate
        mjdate = io.get_hkey(header, kw_mjdate)
        # convert to plot date and take off JD?
        plot_date = Time(mjdate, format='mjd').plot_date
        # return float plot date
        return float(plot_date)


# =============================================================================
# Start of code
# =============================================================================
if __name__ == "__main__":
    # print hello world
    print('Hello World')

# =============================================================================
# End of code
# =============================================================================<|MERGE_RESOLUTION|>--- conflicted
+++ resolved
@@ -1475,11 +1475,7 @@
             # load wave (we have to modify the blaze)
             wavemap = self.get_wave_solution(science_file)
             # update blaze solution by gradient of wave
-<<<<<<< HEAD
-            blaze = blaze * np.gradient(wavemap,axis=1)
-=======
             blaze = blaze * np.gradient(wavemap, axis=1)
->>>>>>> 3d31aecf
             # deal with normalizing per order
             if normalize:
                 # normalize blaze per order
@@ -1523,11 +1519,7 @@
         # load wave (we have to modify the blaze)
         wavemap = self.get_wave_solution(science_file)
         # update blaze solution by gradient of wave
-<<<<<<< HEAD
-        blaze = blaze * np.gradient(wavemap,axis=1)
-=======
         blaze = blaze * np.gradient(wavemap, axis=1)
->>>>>>> 3d31aecf
         # normalize by order
         if normalize:
             # normalize blaze per order
@@ -1825,11 +1817,7 @@
             # load wave (we have to modify the blaze)
             wavemap = self.get_wave_solution(science_file)
             # update blaze solution by gradient of wave
-<<<<<<< HEAD
-            blaze = blaze * np.gradient(wavemap,axis=1)
-=======
             blaze = blaze * np.gradient(wavemap, axis=1)
->>>>>>> 3d31aecf
             # deal with normalizing per order
             if normalize:
                 # normalize blaze per order
@@ -1873,11 +1861,7 @@
         # load wave (we have to modify the blaze)
         wavemap = self.get_wave_solution(science_file)
         # update blaze solution by gradient of wave
-<<<<<<< HEAD
-        blaze = blaze * np.gradient(wavemap,axis=1)
-=======
         blaze = blaze * np.gradient(wavemap, axis=1)
->>>>>>> 3d31aecf
         # normalize by order
         if normalize:
             # normalize blaze per order
