#!/usr/bin/env python
# -*- coding: utf-8 -*-
"""
SPIRou instrument class here: instrument specific settings

Created on 2021-05-27

@author: cook
"""
import glob
import os
from typing import Any, Dict, List, Optional, Tuple, Union

import numpy as np
from astropy.io import fits
from astropy.table import Table

from lbl.core import base
from lbl.core import base_classes
from lbl.core import io
from lbl.core import math as mp
from lbl.instruments import default

# =============================================================================
# Define variables
# =============================================================================
__NAME__ = 'instruments.espresso.py'
__version__ = base.__version__
__date__ = base.__date__
__authors__ = base.__authors__
# get time from base
Time = base.AstropyTime
# get classes
Instrument = default.Instrument
LblException = base_classes.LblException
log = base_classes.log


# =============================================================================
# Define Spirou class
# =============================================================================
class Espresso(Instrument):
    def __init__(self, params: base_classes.ParamDict):
        # call to super function
        super().__init__('ESPRESSO')
        # set parameters for instrument
        self.params = params
        # override params
        self.param_override()

    # -------------------------------------------------------------------------
    # SPIROU SPECIFIC PARAMETERS
    # -------------------------------------------------------------------------
    def param_override(self):
        """
        Parameter override for SPIRou parameters
        (update default params)

        :return: None - updates self.params
        """
        # set function name
        func_name = __NAME__ + '.Espresso.override()'
        # set parameters to update
        self.params.set('INSTRUMENT', 'ESPRESSO', source=func_name)
        # define the default science input files
        self.params.set('INPUT_FILE', 'ES_*.fits', source=func_name)
        # define the mask table format
        self.params.set('REF_TABLE_FMT', 'csv', source=func_name)
        # define the mask type
        self.params.set('SCIENCE_MASK_TYPE', 'pos', source=func_name)
        self.params.set('FP_MASK_TYPE', 'neg', source=func_name)
        self.params.set('LFC_MASK_TYPE', 'neg', source=func_name)
        # define the default mask url and filename
        self.params.set('DEFAULT_MASK_URL', source=func_name,
                        value=None)
        self.params.set('DEFAULT_MASK_FILE', source=func_name,
                        value=None)
        # define the High pass width in km/s
        self.params.set('HP_WIDTH', 256, source=func_name)
        # define the SNR cut off threshold
        # Question: Espresso value?
        self.params.set('SNR_THRESHOLD', 10, source=func_name)
        # define the plot order for the compute rv model plot
        self.params.set('COMPUTE_MODEL_PLOT_ORDERS', [60], source=func_name)
        # define the compil minimum wavelength allowed for lines [nm]
        self.params.set('COMPIL_WAVE_MIN', 450, source=func_name)
        # define the compil maximum wavelength allowed for lines [nm]
        self.params.set('COMPIL_WAVE_MAX', 750, source=func_name)
        # define the maximum pixel width allowed for lines [pixels]
        self.params.set('COMPIL_MAX_PIXEL_WIDTH', 50, source=func_name)
        # define min likelihood of correlation with BERV
        self.params.set('COMPIL_CUT_PEARSONR', -1, source=func_name)
        # define the CCF e-width to use for FP files
        # Question: Espresso value?
        self.params.set('COMPIL_FP_EWID', 3.0, source=func_name)
        # define whether to add the magic "binned wavelength" bands rv
        self.params.set('COMPIL_ADD_UNIFORM_WAVEBIN', True)
        # define the number of bins used in the magic "binned wavelength" bands
        self.params.set('COMPIL_NUM_UNIFORM_WAVEBIN', 15)
        # define the first band (from get_binned_parameters) to plot (band1)
        self.params.set('COMPILE_BINNED_BAND1', 'g', source=func_name)
        # define the second band (from get_binned_parameters) to plot (band2)
        #    this is used for colour   band2 - band3
        self.params.set('COMPILE_BINNED_BAND2', 'r', source=func_name)
        # define the third band (from get_binned_parameters) to plot (band3)
        #    this is used for colour   band2 - band3
        self.params.set('COMPILE_BINNED_BAND3', 'i', source=func_name)
        # define the reference wavelength used in the slope fitting in nm
        self.params.set('COMPIL_SLOPE_REF_WAVE', 650, source=func_name)
        # define the name of the sample wave grid file (saved to the calib dir)
        self.params.set('SAMPLE_WAVE_GRID_FILE',
                        'sample_wave_grid_espresso.fits', source=func_name)
        # define the FP reference string that defines that an FP observation was
        #    a reference (calibration) file - should be a list of strings
        # Question: Check DRP TYPE for STAR,FP file
        self.params.set('FP_REF_LIST', ['STAR,WAVE,FP'], source=func_name)
        # define the FP standard string that defines that an FP observation
        #    was NOT a reference file - should be a list of strings
        # Question: Check DRP TYPE for STAR,FP file
        self.params.set('FP_STD_LIST', ['STAR,WAVE,FP'], source=func_name)
        # define readout noise per instrument (assumes ~5e- and 10 pixels)
        self.params.set('READ_OUT_NOISE', 15, source=func_name)
        # Define the wave url for the stellar models
        self.params.set('STELLAR_WAVE_URL', source=func_name,
                        value='ftp://phoenix.astro.physik.uni-goettingen.de/'
                              'HiResFITS/')
        # Define the wave file for the stellar models (using wget)
        self.params.set('STELLAR_WAVE_FILE', source=func_name,
                        value='WAVE_PHOENIX-ACES-AGSS-COND-2011.fits')
        # Define the stellar model url
        self.params.set('STELLAR_MODEL_URL', source=func_name,
                        value='ftp://phoenix.astro.physik.uni-goettingen.de/'
                              'HiResFITS/PHOENIX-ACES-AGSS-COND-2011/'
                              '{ZSTR}{ASTR}/')
        # Define the minimum allowed SNR in a pixel to add it to the mask
        self.params.set('MASK_SNR_MIN', value=20, source=func_name)
        # Define the stellar model file name (using wget, with appropriate
        #     format  cards)
        self.params.set('STELLAR_MODEL_FILE', source=func_name,
                        value='lte{TEFF}-{LOGG}-{ZVALUE}{ASTR}'
                              '.PHOENIX-ACES-AGSS-COND-2011-HiRes.fits')
        # Define the object surface gravity (log g) (stellar model)
        self.params.set('OBJECT_LOGG', value=4.5, source=func_name)
        # Define the object Z (stellar model)
        self.params.set('OBJECT_Z', value=0.0, source=func_name)
        # Define the object alpha (stellar model)
        self.params.set('OBJECT_ALPHA', value=0.0, source=func_name)
        # blaze smoothing size (s1d template)
        self.params.set('BLAZE_SMOOTH_SIZE', value=20, source=func_name)
        # blaze threshold (s1d template)
        self.params.set('BLAZE_THRESHOLD', value=0.2, source=func_name)
        # define the size of the berv bins in m/s
        self.params.set('BERVBIN_SIZE', value=3000)
        # ---------------------------------------------------------------------
        # define whether to do the tellu-clean
        self.params.set('DO_TELLUCLEAN', value=True, source=func_name)
        # define the dv offset for tellu-cleaning in km/s
        self.params.set('TELLUCLEAN_DV0', value=0, source=func_name)
        # Define the lower wave limit for the absorber spectrum masks in nm
        self.params.set('TELLUCLEAN_MASK_DOMAIN_LOWER', value=550,
                        source=func_name)
        # Define the upper wave limit for the absorber spectrum masks in nm
        self.params.set('TELLUCLEAN_MASK_DOMAIN_UPPER', value=670,
                        source=func_name)
        # Define whether to force using airmass from header
        self.params.set('TELLUCLEAN_FORCE_AIRMASS', value=True,
                        source=func_name)
        # Define the CCF scan range in km/s
        self.params.set('TELLUCLEAN_CCF_SCAN_RANGE', value=150,
                        source=func_name)
        # Define the maximum number of iterations for the tellu-cleaning loop
        self.params.set('TELLUCLEAN_MAX_ITERATIONS', value=20, source=func_name)
        # Define the kernel width in pixels
        self.params.set('TELLUCLEAN_KERNEL_WID', value=1.4, source=func_name)
        # Define the gaussian shape (2=pure gaussian, >2=boxy)
        self.params.set('TELLUCLEAN_GAUSSIAN_SHAPE', value=2.2,
                        source=func_name)
        # Define the wave grid lower wavelength limit in nm
        self.params.set('TELLUCLEAN_WAVE_LOWER', value=350, source=func_name)
        # Define the wave griv upper wavelength limit
        self.params.set('TELLUCLEAN_WAVE_UPPER', value=750, source=func_name)
        # Define the transmission threshold exp(-1) at which tellurics are
        #     uncorrectable
        self.params.set('TELLUCLEAN_TRANSMISSION_THRESHOLD', value=-1,
                        source=func_name)
        # Define the sigma cut threshold above which pixels are removed from fit
        self.params.set('TELLUCLEAN_SIGMA_THRESHOLD', value=10,
                        source=func_name)
        # Define whether to recenter the CCF on the first iteration
        self.params.set('TELLUCLEAN_RECENTER_CCF', value=False,
                        source=func_name)
        # Define whether to recenter the CCF of others on the first iteration
        self.params.set('TELLUCLEAN_RECENTER_CCF_FIT_OTHERS', value=True,
                        source=func_name)
        # Define the default water absorption to use
        self.params.set('TELLUCLEAN_DEFAULT_WATER_ABSO', value=5.0,
                        source=func_name)
        # Define the lower limit on valid exponent of water absorbers
        self.params.set('TELLUCLEAN_WATER_BOUNDS_LOWER', value=0.05,
                        source=func_name)
        # Define the upper limit on valid exponent of water absorbers
        self.params.set('TELLUCLEAN_WATER_BOUNDS_UPPER', value=15,
                        source=func_name)
        # Define the lower limit on valid exponent of other absorbers
        self.params.set('TELLUCLEAN_OTHERS_BOUNDS_LOWER', value=0.05,
                        source=func_name)
        # Define the upper limit on valid exponent of other absorbers
        self.params.set('TELLUCLEAN_OTHERS_BOUNDS_UPPER', value=15,
                        source=func_name)
        # ---------------------------------------------------------------------
        # Header keywords
        # ---------------------------------------------------------------------
        # define wave coeff key in header

        # # TODO -> not relevant for ESPRESSO, remove ?
        # self.params.set('KW_WAVECOEFFS', 'NONE', source=func_name)
        # # define wave num orders key in header
        # self.params.set('KW_WAVEORDN', 'HIERARCH ESO DRS CAL TH ORDER NBR',
        #                 source=func_name)
        # # define wave degree key in header
        # self.params.set('KW_WAVEDEGN', 'HIERARCH ESO DRS CAL TH DEG LL',
        #                 source=func_name)
        # define the key that gives the mid exposure time in MJD
        self.params.set('KW_MID_EXP_TIME', 'HIERARCH ESO QC BJD',
                        source=func_name)
        # define the start time of the observation
        self.params.set('KW_MJDATE', 'HIERARCH ESO QC BJD', source=func_name)
        # define snr keyword
        self.params.set('KW_SNR', 'HIERARCH ESO QC ORDER100 SNR',
                        source=func_name)
        # define berv keyword
        self.params.set('KW_BERV', 'HIERARCH ESO QC BERV', source=func_name)
        # # define the Blaze calibration file
        # self.params.set('KW_BLAZE_FILE', 'HIERARCH ESO PRO REC1 CAL20 NAME',
        #                 source=func_name)
        # define the exposure time of the observation
        self.params.set('KW_EXPTIME', 'HIERARCH ESO QC BJD',
                        source=func_name)
        # define the airmass of the observation
        self.params.set('KW_AIRMASS',
                        ['HIERARCH ESO TEL1 AIRM START',
                         'HIERARCH ESO TEL2 AIRM START',
                         'HIERARCH ESO TEL3 AIRM START',
                         'HIERARCH ESO TEL4 AIRM START'],
                        source=func_name)
        # define the human date of the observation
        self.params.set('KW_DATE', 'DATE', source=func_name)
        # define the tau_h20 of the observation
        self.params.set('KW_TAU_H2O', 'TLPEH2O', source=func_name)
        # define the tau_other of the observation
        self.params.set('KW_TAU_OTHERS', 'TLPEOTR', source=func_name)
        # define the DPRTYPE of the observation
        self.params.set('KW_DPRTYPE', 'HIERARCH ESO PRO REC1 RAW1 CATG',
                        source=func_name)
        # define the filename of the wave solution
        self.params.set('KW_WAVEFILE', 'HIERARCH ESO PRO REC1 CAL15 NAME',
                        source=func_name)
        # define the original object name
        self.params.set('KW_OBJNAME', 'HIERARCH ESO OBS TARG NAME',
                        source=func_name)
        # define the SNR goal per pixel per frame (can not exist - will be
        #   set to zero)
        # TODO -> no equivalent in ESPRESSO
        self.params.set('KW_SNRGOAL', 'NONE', source=func_name)
        # define the SNR in chosen order
        self.params.set('KW_EXT_SNR', 'HIERARCH ESO QC ORDER100 SNR',
                        source=func_name)
        # define the barycentric julian date
        self.params.set('KW_BJD', 'HIERARCH ESO QC BJD', source=func_name)
        # define the reference header key (must also be in rdb table) to
        #    distinguish FP calibration files from FP simultaneous files
        self.params.set('KW_REF_KEY', 'HIERARCH ESO DPR TYPE', source=func_name)
        # velocity of template from CCF
        self.params.set('KW_MODELVEL', 'MODELVEL', source=func_name)
        # the temperature of the object
        # TODO: how do we get the temperature for ESPRESSO?
        self.params.set('KW_TEMPERATURE', None, source=func_name)

    # -------------------------------------------------------------------------
    # SPIROU SPECIFIC METHODS
    # -------------------------------------------------------------------------
    def mask_file(self, directory: str, required: bool = True) -> str:
        """
        Make the absolute path for the mask file

        :param directory: str, the directory the file is located at
        :param required: bool, if True checks that file exists on disk

        :return: absolute path to mask file
        """
        # make sure default mask is downloaded
        self.get_default_mask(directory, self.params['DEFAULT_MASK_URL'],
                              self.params['DEFAULT_MASK_FILE'])
        # get data type
        data_type = self.params['DATA_TYPE']
        # get type of mask
        mask_type = self.params['{0}_MASK_TYPE'.format(data_type)]
        # deal with no object
        if self.params['MASK_FILE'] not in [None, 'None', '']:
            # define base name
            basename = self.params['MASK_FILE']
            # if basename is full path use this
            if os.path.exists(basename):
                abspath = str(basename)
            else:
                # get absolute path
                abspath = os.path.join(directory, basename)
        elif self.params['OBJECT_TEMPLATE'] is None:
            raise LblException('OBJECT_TEMPLATE name must be defined')
        else:
            objname = self.params['OBJECT_TEMPLATE']
            # define base name
            basename = '{0}_{1}.fits'.format(objname, mask_type)
            # get absolute path
            abspath = os.path.join(directory, basename)
        # check that this file exists
        if required:
            io.check_file_exists(abspath)
        # return absolute path
        return abspath

    def template_file(self, directory: str, required: bool = True) -> str:
        """
        Make the absolute path for the template file

        :param directory: str, the directory the file is located at
        :param required: bool, if True checks that file exists on disk

        :return: absolute path to template file
        """
        # deal with no object template
        self._set_object_template()
        # set template name
        objname = self.params['OBJECT_TEMPLATE']
        # get template file
        if self.params['TEMPLATE_FILE'] is None:
            basename = 'Template_{0}_ESPRESSO.fits'.format(objname)
        else:
            basename = self.params['TEMPLATE_FILE']
        # get absolute path
        abspath = os.path.join(directory, basename)
        # check that this file exists
        if required:
            io.check_file_exists(abspath)
        # return absolute path
        return abspath

    def blaze_file(self, directory: str) -> Union[str, None]:
        """
        Make the absolute path for the blaze file if set in params

        :param directory: str, the directory the file is located at

        :return: absolute path to blaze file or None (if not set)
        """
        if self.params['BLAZE_FILE'] is None:
            return None
        # set base name
        basename = self.params['BLAZE_FILE']
        # get absolute path
        abspath = os.path.join(directory, basename)
        # check that this file exists
        io.check_file_exists(abspath)
        # return absolute path
        return abspath

    def load_blaze(self, filename: str, science_file: Optional[str] = None,
                   normalize: bool = True) -> Union[np.ndarray, None]:
        """
        Load a blaze file

        :param filename: str, absolute path to filename
        :param science_File: str, a science file (to load the wave solution
                             from) we expect this science file wave solution
                             to be the wave solution required for the blaze
        :param normalize: bool, if True normalized the blaze per order

        :return: data (np.ndarray) or None
        """
        _ = self
        if filename is not None:
            blaze, _ = io.load_fits(filename, kind='blaze fits file')
            # deal with normalizing by order
            if normalize:
                # normalize blaze per order
                for order_num in range(blaze.shape[0]):
                    # normalize by the 90% percentile
                    norm = np.nanpercentile(blaze[order_num], 90)
                    # apply to blaze
                    blaze[order_num] = blaze[order_num] / norm
            # return blaze
            return blaze
        else:
            return None

    def get_mask_systemic_vel(self, mask_file: str) -> float:
        """
        Get the systemic velocity in m/s of the mask

        :param mask_file: the absolute path to the mask file

        :return: float, systemic velocity in m/s
        """
        # get systemic velocity key
        sysvelkey = self.params['KW_SYSTEMIC_VELO']
        # load the mask header
        mask_hdr = io.load_header(mask_file, kind='mask fits file')
        # get info on template systvel for splining correctly
        systemic_vel = -io.get_hkey(mask_hdr, sysvelkey)
        # return systemic velocity in m/s
        return systemic_vel

    def science_files(self, directory: str) -> np.ndarray:
        """
        List the absolute paths of all science files

        :param directory: str, the directory the file is located at

        :return: absolute path to template file
        """
        # deal with no object
        if self.params['OBJECT_SCIENCE'] is None:
            raise LblException('OBJECT_SCIENCE name must be defined')
        else:
            objname = self.params['OBJECT_SCIENCE']
        # deal the input file string
        if self.params['INPUT_FILE'] is None:
            raise LblException('INPUT_FILE must be defined')
        # check that the object sub-directory exists
        abspath = io.make_dir(directory, objname, 'Science object')
        # set up basename
        basename = os.path.basename(self.params['INPUT_FILE'])
        # add to abspath
        abspath = os.path.join(abspath, basename)
        # look for files
        files = glob.glob(abspath)
        # deal with no files found
        if len(files) == 0:
            emsg = 'No science objects found for {0}. Search string={1}'
            eargs = [objname, abspath]
            raise LblException(emsg.format(*eargs))
        else:
            # sort files
            files = np.sort(files)
            # return numpy array of files
            return files

    def sort_science_files(self, science_files: List[str]) -> List[str]:
        """
        Sort science files (instrument specific)

        :param science_files: list of strings - list of science files

        :return: list of strings - sorted list of science files
        """
        times = []
        # loop around science files
        for science_file in science_files:
            # load header
            sci_hdr = io.load_header(science_file)
            # get time
            times.append(sci_hdr[self.params['KW_MID_EXP_TIME']])
        # get sort mask
        sortmask = np.argsort(times)
        # apply sort mask
        science_files = np.array(science_files)[sortmask]
        # return sorted files
        return list(science_files)

    def load_blaze_from_science(self, science_file: str,
                                sci_image: np.ndarray,
                                sci_hdr: fits.Header,
                                calib_directory: str, normalize: bool = True
                                ) -> Tuple[np.ndarray, bool]:
        """
        Load the blaze file using a science file header

        :param sci_image: np.array - the science image (if we don't have a
                          blaze, we need this for the shape of the blaze)
        :param sci_hdr: fits.Header - the science file header
        :param calib_directory: str, the directory containing calibration files
                                (i.e. containing the blaze files)
        :param normalize: bool, if True normalized the blaze per order

        :return: the blaze and a flag whether blaze is set to ones (science
                 image already blaze corrected)
        """
        # no blaze required - set to ones
        blaze = np.ones_like(sci_image)
        # do not require header or calib directory
        _ = sci_hdr, calib_directory, normalize
        # return blaze
        return blaze, True

    def no_blaze_corr(self, sci_image: np.ndarray,
                      sci_wave: np.ndarray) -> Tuple[np.ndarray, np.ndarray]:
        """
        If we do not have a blaze we need to create an artificial one so that
        the s1d has a proper weighting

        :param sci_image: the science image (will be unblazed corrected)
        :param sci_wave: the wavelength solution for the science image

        :return: Tuple, 1. the unblazed science_image, 2. the artifical blaze
        """
        # get the wave centers for each order
        wave_cen = sci_wave[:, sci_wave.shape[1] // 2]
        # espresso has 2 orders per 'true' order so have to take every other
        #   wave element
        wave_cen = wave_cen[::2]
        # find the 'diffraction' order for a given 'on-detector' order
        dpeak = wave_cen / (wave_cen - np.roll(wave_cen, 1))
        dfit, _ = mp.robust_polyfit(1 / wave_cen, dpeak, 1, 3)
        # ---------------------------------------------------------------------
        # use the fit to get the blaze assuming a sinc**2 profile.
        # The minima of a given order corresponds to the position of the
        # consecutive orders
        # ---------------------------------------------------------------------
        # storage for the calculated blaze
        blaze = np.zeros(sci_wave.shape)
        # loop around each order
        for order_num in range(sci_wave.shape[0]):
            # get the wave grid for this order
            owave = sci_wave[order_num]
            # get the center of this order (with a small offset to avoid
            #  a division by zero in the sinc at phase = 0
            owave_cen = owave[len(owave) // 2] + 1e-6
            # calculate the period of this order
            period = owave_cen / np.polyval(dfit, 1 / owave)
            # calculate the phase of the sinc**2
            phase = np.pi * (owave - owave_cen) / period
            # assume the sinc profile. There is a factor 2 difference in the
            #   phase as the sinc is squared. sin**2 has a period that is a
            #   factor of 2 shorter than the sin
            blaze[order_num] = (np.sin(phase) / phase) ** 2
        # un-correct the science image
        sci_image = sci_image * blaze
        # return un-corrected science image and the calculated blaze
        return sci_image, blaze

    def get_wave_solution(self, science_filename: Union[str, None] = None,
                          data: Union[np.ndarray, None] = None,
                          header: Union[fits.Header, None] = None
                          ) -> np.ndarray:
        """
        Get a wave solution from a file (for Espresso this is from the header)
        :param science_filename: str, the absolute path to the file - for
                                 spirou this is a file with the wave solution
                                 in the header
        :param header: fits.Header, this is the header to use (if not given
                       requires filename to be set to load header)
        :param data: np.ndarray, this must be set along with header (if not
                     give we require filename to be set to load data)

        :return: np.ndarray, the wave map. Shape = (num orders x num pixels)
        """
        # load wave map
        wavemap = fits.getdata(science_filename, ext=4)
        # ---------------------------------------------------------------------
        # Espresso wave solution is in Angstrom - convert to nm for consistency
        wavemap = wavemap / 10.0
        # ---------------------------------------------------------------------
        # return wave solution map
        return wavemap

    def load_bad_hdr_keys(self) -> Tuple[list, Any]:
        """
        Load the bad values and bad key for Espresso -- not used currently

        :return: tuple, 1. the list of bad values, 2. the bad key in
                 a file header to check against bad values
        """
        # currently no bad keys for HARPS
        # return an empty list and bad_hdr_key = None
        return [], None

    def get_berv(self, sci_hdr: fits.Header) -> float:
        """
        Get the Barycenteric correction for the RV in m/s

        :param sci_hdr: fits.Header, the science header

        :return:
        """
        # ESPRESSO data is always BERV corrected from the starting point
        berv = 0.0
        # return the berv measurement (in m/s)
        return berv

    def populate_sci_table(self, filename: str, tdict: dict,
                           sci_hdr: fits.Header, berv: float = 0.0) -> dict:
        """
        Populate the science table

        :param filename: str, the filename of the science image
        :param tdict: dictionary, the storage dictionary for science table
                      can be empty or have previous rows to append to
        :param sci_hdr: fits Header, the header of the science image
        :param berv: float, the berv value to add to storage dictionary

        :return: dict, a dictionary table of the science parameters
        """
        # these are defined in params
        drs_keys = ['KW_MJDATE', 'KW_MID_EXP_TIME', 'KW_EXPTIME',
                    'KW_DATE', 'KW_DPRTYPE', 'KW_OBJNAME', 'KW_EXT_SNR']
        # add the filename
        tdict = self.add_dict_list_value(tdict, 'FILENAME', filename)
        # loop around header keys
        for drs_key in drs_keys:
            # if key is in params we can add the value to keys
            if drs_key in self.params:
                key = self.params[drs_key]
            else:
                key = str(drs_key)

            value = sci_hdr.get(key, 'NULL')
            # add to tdict
            tdict = self.add_dict_list_value(tdict, drs_key, value)
        # add the berv separately
        tdict = self.add_dict_list_value(tdict, 'BERV', berv)
        # return updated storage dictionary
        return tdict

    def rdb_columns(self) -> Tuple[np.ndarray, List[bool]]:
        """
        Define the fits header columns names to add to the RDB file
        These should be references to keys in params

        :return: tuple, 1. np.array of strings (the keys), 2. list of bools
                 the flags whether these keys should be used with FP files
        """
        # these are defined in params
        drs_keys = ['KW_MJDATE', 'KW_MID_EXP_TIME', 'KW_EXPTIME',
                    'KW_AIRMASS', 'KW_DATE', 'KW_BERV', 'KW_DPRTYPE',
                    'KW_TAU_H2O', 'KW_TAU_OTHERS' 'KW_NITERATIONS',
<<<<<<< HEAD
		    'KW_RESET_RV',
=======
		            'KW_RESET_RV',
>>>>>>> ecafc155
                    'KW_SYSTEMIC_VELO', 'KW_WAVEFILE', 'KW_OBJNAME',
                    'KW_EXT_SNR', 'KW_BJD', 'KW_CCF_EW']
        # convert to actual keys (not references to keys)
        keys = []
        fp_flags = []
        for drs_key in drs_keys:
            # initial set fp flag to False
            fp_flag = False
            # if key is in params we can add the value to keys
            if drs_key in self.params:
                # need to deal with keys that define multiple drs keys
                #   in this case use the original drs_key name
                key = self.params[drs_key]
                if isinstance(key, str):
                    keys.append(key)
                else:
                    keys.append(drs_key)
                # we can also look for fp flag - this is either True or False
                #    if True we skip this key for FP files - default is False
                #    (i.e. not to skip)
                instance = self.params.instances[drs_key]
                if instance is not None:
                    if instance.fp_flag is not None:
                        fp_flag = instance.fp_flag
            else:
                keys.append(drs_key)
            # append fp flags
            fp_flags.append(fp_flag)
        # return a numpy array
        return np.array(keys), fp_flags

    def fix_lblrv_header(self, header: fits.Header) -> fits.Header:
        """
        Fix the LBL RV header

        :param header: fits.Header, the LBL RV fits file header

        :return: fits.Header, the updated LBL RV fits file header
        """
        # get keys from params
        kw_snrgoal = self.params['KW_SNRGOAL']
        kw_ccf_ew = self.params['KW_CCF_EW']
        # ---------------------------------------------------------------------
        # because FP files don't have an SNR goal
        if kw_snrgoal not in header:
            header[kw_snrgoal] = 0
        # ---------------------------------------------------------------------
        # deal with not having CCF_EW
        # TODO: this is template specific
        if kw_ccf_ew not in header:
            header[kw_ccf_ew] = 5.5 / mp.fwhm() * 1000
        # ---------------------------------------------------------------------
        # return header
        return header

    def get_rjd_value(self, header: fits.Header) -> float:

        """
        Get the rjd either from KW_MID_EXP_TIME or KW_BJD
        time returned is in MJD (not JD)

        :param header: fits.Header - the LBL rv header
        :return:
        """
        # get keys from params
        kw_mjdmid = self.params['KW_MID_EXP_TIME']
        kw_bjd = self.params['KW_BJD']
        # get mjdmid and bjd
        mid_exp_time = io.get_hkey(header, kw_mjdmid)
        bjd = io.get_hkey(header, kw_bjd)
        if isinstance(bjd, str):
            # return RJD = MJD + 0.5
            return float(mid_exp_time) + 0.5
        else:
            # convert bjd to mjd
            bjd_mjd = Time(bjd, format='jd').mjd
            # return RJD = MJD + 0.5
            return float(bjd_mjd) + 0.5

    def get_plot_date(self, header: fits.Header):
        """
        Get the matplotlib plotting date

        :param header: fits.Header - the LBL rv header

        :return: float, the plot date
        """
        # get mjdate key
        kw_mjdate = self.params['KW_MJDATE']
        # get mjdate
        mjdate = io.get_hkey(header, kw_mjdate)
        # convert to plot date and take off JD?
        plot_date = Time(mjdate, format='mjd').plot_date
        # return float plot date
        return float(plot_date)

    def get_binned_parameters(self) -> Dict[str, list]:
        """
        Defines a "binning dictionary" splitting up the array by:

        Each binning dimension has [str names, start value, end value]

        - bands  (in wavelength)
            [bands / blue_end / red_end]

        - cross order regions (in pixels)
            [region_names / region_low / region_high]

        :return: dict, the binned dictionary
        """
        # ---------------------------------------------------------------------
        # define the band names
        bands = ['u', 'g', 'r', 'i']

        mid = np.array([354, 475, 752, 866], dtype=float)
        # define the blue end of each band [nm]
        blue_end = mid - np.array([100, 121 / 2, 277 / 2, 114 / 2], dtype=float)
        # define the red end of each band [nm]
        red_end = mid + np.array([121 / 2, 277 / 2, 114 / 2, 96 / 2], dtype=float)
        # define whether we should use regions for each band
        use_regions = [True, True, True, True]
        # ---------------------------------------------------------------------
        # define the region names (suffices)
        region_names = ['', '_0-2044', '_2044-4088']
        # lower x pixel bin point [pixels]
        region_low = [0, 0, 2048]
        # upper x pixel bin point [pixels]
        region_high = [4096, 2048, 4096]
        # ---------------------------------------------------------------------
        # return all this information (in a dictionary)
        binned = dict()
        binned['bands'] = list(bands)
        binned['blue_end'] = list(blue_end)
        binned['red_end'] = list(red_end)
        binned['region_names'] = list(region_names)
        binned['region_low'] = list(region_low)
        binned['region_high'] = list(region_high)
        binned['use_regions'] = list(use_regions)
        # ---------------------------------------------------------------------
        # return this binning dictionary
        return binned

    def get_epoch_groups(self, rdb_table: Table
                         ) -> Tuple[np.ndarray, np.ndarray]:
        """
        For a given instrument this is how we define epochs
        returns the epoch groupings, and the value of the epoch for each
        row in rdb_table

        :param rdb_table: astropy.table.Table - the rdb table (source of epoch
                          information)

        :return: tuple, 1. the epoch groupings, 2. the value of the epoch for
                 each row of the rdb_table
        """
        # get the date col from params
        kw_date = self.params['KW_DATE']
        # get unique dates (per epoch)
        epoch_groups = np.unique(rdb_table[kw_date])
        # get the epoch values for each row of rdb_table
        epoch_values = np.array(rdb_table[kw_date])
        # return the epoch groupings and epoch values
        return epoch_groups, epoch_values


# =============================================================================
# Start of code
# =============================================================================
if __name__ == "__main__":
    # print hello world
    print('Hello World')

# =============================================================================
# End of code
# =============================================================================<|MERGE_RESOLUTION|>--- conflicted
+++ resolved
@@ -633,11 +633,7 @@
         drs_keys = ['KW_MJDATE', 'KW_MID_EXP_TIME', 'KW_EXPTIME',
                     'KW_AIRMASS', 'KW_DATE', 'KW_BERV', 'KW_DPRTYPE',
                     'KW_TAU_H2O', 'KW_TAU_OTHERS' 'KW_NITERATIONS',
-<<<<<<< HEAD
-		    'KW_RESET_RV',
-=======
 		            'KW_RESET_RV',
->>>>>>> ecafc155
                     'KW_SYSTEMIC_VELO', 'KW_WAVEFILE', 'KW_OBJNAME',
                     'KW_EXT_SNR', 'KW_BJD', 'KW_CCF_EW']
         # convert to actual keys (not references to keys)
