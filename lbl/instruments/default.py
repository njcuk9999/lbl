#!/usr/bin/env python
# -*- coding: utf-8 -*-
"""
Selection of instrument functions

Created on 2021-03-15

@author: cook
"""
import glob
import os
from typing import Any, Dict, List, Optional, Tuple, Union

import numpy as np
from astropy.io import fits
from astropy.table import Table

from lbl.core import base
from lbl.core import base_classes
from lbl.core import io

# =============================================================================
# Define variables
# =============================================================================
__NAME__ = 'instruments.default.py'
__version__ = base.__version__
__date__ = base.__date__
__authors__ = base.__authors__
# get time from base
Time = base.AstropyTime
# load classes
ParamDict = base_classes.ParamDict
LblException = base_classes.LblException
log = base_classes.log


# =============================================================================
# Define classes
# =============================================================================
class Instrument:
    params: ParamDict = ParamDict()

    def __init__(self, name: str):
        """
        Default Instrument class - this should be inherited by an instrument
        class - not used by itself

        :param name: str, the name of the Instrument
        """
        self.name = name

    def __str__(self) -> str:
        return 'Instrument[{0}]'.format(self.name)

    def __repr__(self) -> str:
        return self.__str__()

    @staticmethod
    def _not_implemented(method):
        """
        This class has methods that must be implemented in an Instrument
        subclass - raise a NotImplemented exception

        :param method: str, the method that needs to be implemented
        :return:
        """
        emsg = 'Must implement {0} in specific instrument class'
        raise NotImplemented(emsg.format(method))

    # -------------------------------------------------------------------------
    # Common instrument methods (should be overridden if instrument requires)
    # -------------------------------------------------------------------------
    def load_mask(self, filename: str) -> Table:
        """
        Load a mask

        :param filename: str, absolute path to filename

        :return: tuple, data (np.ndarray) and header (fits.Header)
        """
        _ = self, filename
        # print progress
        log.general('Loaded mask table: {0}'.format(filename))
        # return mask table
        return io.load_table(filename, kind='mask table')

    def load_template(self, filename: str, get_hdr: bool = False) -> Table:
        """
        Load a template

        :param filename: str, absolute path to filename
        :param get_hdr: bool, whether to get the head or not

        :return: tuple, data (np.ndarray) and header (fits.Header)
        """
        _ = self, filename
        return io.load_table(filename, kind='template fits file',
                             get_hdr=get_hdr)

    def set_hkey(self, header: fits.Header, key: str, value: Any,
                 comment: Union[str, None] = None) -> fits.Header:
        """
        Set a header key (looking for key in params) and set it and its comment
        as necessary

        :param header:
        :param key:
        :param value:
        :param comment:
        :return:
        """

        # look for key in params
        if key in self.params:
            key = self.params[key]
            if key in self.params.instances:
                # get comment from Const.comment
                comment = self.params.instances[key].comment

        # assign value to header
        if comment is None:
            header[key] = (value, '')
        else:
            header[key] = (value, comment)
        # return header
        return header

    def ref_table_file(self, directory: str,
                       mask_file: str) -> Tuple[Union[str, None], bool]:
        """
        Make the absolute path for the ref_table file (if it exists)

        :param directory: str, the directory the file is located at
        :param mask_file: str, the mask file path

        :return: absolute path to ref_table file (if it exists) or None
        """
        # deal with no object template
        self._set_object_template()
        # set object name
        mask_name = os.path.basename(mask_file).replace('.fits', '')
        # set base name
        basename = 'ref_table_{0}.csv'.format(mask_name)
        # get absolute path
        abspath = os.path.join(directory, basename)
        # check that this file exists
        if not io.check_file_exists(abspath, required=False):
            # ref_table does not exist --> return None
            return abspath, False
        else:
            # return absolute path
            return abspath, True

    def get_lblrv_file(self, science_filename: str, directory: str
                       ) -> Tuple[Union[str, None], bool]:
        """
        Construct the LBL RV file name and check whether it exists

        :param science_filename: str, the science filename
        :param directory: str, the directory name for lbl rv files

        :return: tuple, 1. the lbl rv filename, 2. whether file exists on disk
        """
        # deal with no object
        if self.params['OBJECT_SCIENCE'] is None:
            raise LblException('OBJECT_SCIENCE name must be defined')
        else:
            sobjname = self.params['OBJECT_SCIENCE']
        # deal with no object template
        self._set_object_template()
        # set object template
        tobjname = self.params['OBJECT_TEMPLATE']
        # get science file basename
        science_basename = os.path.basename(science_filename).split('.fits')[0]
        # construct base name
        bargs = [science_basename, sobjname, tobjname]
        basename = '{0}_{1}_{2}_lbl.fits'.format(*bargs)
        # construct absolute path
        abspath = os.path.join(directory, basename)
        # check that this file exists
        if not io.check_file_exists(abspath, required=False):
            # ref_table does not exist --> return None
            return abspath, False
        else:
            # return absolute path
            return abspath, True

    def write_lblrv_table(self, ref_table: Dict[str, Any],
                          ref_filename: str, header: fits.Header,
                          outputs: Dict[str, Any]):
        """
        Write the reference table to file "filename"

        :param ref_table: dict, the reference table dictionary
        :param ref_filename: str, the reference table absolute path
        :param header: fits.Header, the header to write to primary extension
        :param outputs: dict, a dictionary of outputs from compute_rv function

        :return: None - write file
        """
        # ---------------------------------------------------------------------
        # add keys to header
        # ---------------------------------------------------------------------
        # add number of iterations
        header = self.set_hkey(header, 'KW_NITERATIONS',
                               value=outputs['NUM_ITERATIONS'])
<<<<<<< HEAD
	# add quality flag
        header = self.set_hkey(header, 'KW_RESET_RV', 
                               value=int(outputs['RESET_RV']))
	# add systemic velocity in m/s
=======
	    # add quality flag
        header = self.set_hkey(header, 'KW_RESET_RV',
                               value=int(outputs['RESET_RV']))
	    # add systemic velocity in m/s
>>>>>>> ecafc155
        header = self.set_hkey(header, 'KW_SYSTEMIC_VELO',
                               value=outputs['SYSTEMIC_VELOCITY'])
        # add rms to photon noise ratio
        header = self.set_hkey(header, 'KW_RMS_RATIO',
                               value=outputs['RMSRATIO'])
        # add e-width of LBL CCF
        header = self.set_hkey(header, 'KW_CCF_EW', value=outputs['CCF_EW'])
        # add the high-pass LBL width [km/s]
        header = self.set_hkey(header, 'KW_HP_WIDTH', value=outputs['HP_WIDTH'])
        # add LBL version
        header = self.set_hkey(header, 'KW_VERSION', value=__version__)
        # add LBL date
        header = self.set_hkey(header, 'KW_VDATE', value=__date__)
        # add process date
        header = self.set_hkey(header, 'KW_PDATE', value=Time.now().fits)
        # add which lbl instrument was used
        header = self.set_hkey(header, 'KW_INSTRUMENT', value=self.name)
        # add the template velocity from CCF
        header = self.set_hkey(header, 'KW_MODELVEL',
                               value=outputs['MODEL_VELOCITY'])		       
        # ---------------------------------------------------------------------
        # Convert ref table dictionary to table
        # ---------------------------------------------------------------------
        table = Table()
        for col in ref_table:
            table[col] = np.array(ref_table[col])
        # ---------------------------------------------------------------------
        # save to fits file
        # ---------------------------------------------------------------------
        # log saving of file
        msg = 'Writing reference table to: {0}'
        margs = [ref_filename]
        log.general(msg.format(*margs))
        # write to disk
        io.write_fits(ref_filename, data=[None, table],
                      header=[header, None], dtype=[None, 'table'])

    def get_lblrv_files(self, directory: str) -> np.ndarray:
        """
        Get all lbl rv files from directory for this object_science and
        object_template

        :param directory: str, the lbl rv directory absolute path

        :return: list of strs, the lbl rv files for this object_science and
                 object_template
        """
        # deal with no object
        if self.params['OBJECT_SCIENCE'] is None:
            raise LblException('OBJECT_SCIENCE name must be defined')
        else:
            sobjname = self.params['OBJECT_SCIENCE']
        # deal with no object template
        self._set_object_template()
        # set object template
        tobjname = self.params['OBJECT_TEMPLATE']
        # construct base name
        bargs = ['*', sobjname, tobjname]
        basename = '{0}_{1}_{2}_lbl.fits'.format(*bargs)
        # get absolute path
        abspath = os.path.join(directory, basename)
        # find all files
        files = glob.glob(abspath)
        # sort files in alphabetical order
        files = np.array(files)[np.argsort(files)]
        # return files
        return files

    def load_lblrv_file(self, filename: str) -> Tuple[Table, fits.Header]:
        """
        Load an LBL RV file

        :param filename: str, the LBL RV filename

        :return: tuple, 1. the LBL RV table, 2. the LBL RV header
        """
        _ = self
        # get fits bin table as astropy table
        table = io.load_table(filename, kind='lbl rv fits table')
        # get fits header
        header = io.load_header(filename, kind='lbl rv fits table')
        # retuurn table and header
        return table, header

    def get_lblrdb_files(self, directory: str
                         ) -> Tuple[str, str, str, str, str]:
        """
        Construct the LBL RDB absolute path and filenames

        :return:
        """
        # deal with no template set
        self._set_object_template()
        # construct base filename
        outargs = [self.params['OBJECT_SCIENCE'],
                   self.params['OBJECT_TEMPLATE'],
                   self.params['RDB_SUFFIX']]
        outname1 = 'lbl_{0}_{1}{2}.rdb'.format(*outargs)
        outname2 = 'lbl2_{0}_{1}{2}.rdb'.format(*outargs)
        outname3 = 'lbl_{0}_{1}{2}_drift.rdb'.format(*outargs)
        outname4 = 'lbl2_{0}_{1}{2}_drift.rdb'.format(*outargs)
        outname5 = 'drift.rdb'
        # construct absolute paths
        outpath1 = os.path.join(directory, outname1)
        outpath2 = os.path.join(directory, outname2)
        outpath3 = os.path.join(directory, outname3)
        outpath4 = os.path.join(directory, outname4)
        outpath5 = os.path.join(directory, outname5)
        # return outpath 1 + 2
        return outpath1, outpath2, outpath3, outpath4, outpath5

    def load_lblrdb_file(self, filename: str) -> Table:
        """
        Load the LBL rdb file

        :param filename: str, the LBL rdb file to load

        :return: Table, the LBL rdb astropy table
        """
        _ = self
        # load table
        table = io.load_table(filename, kind='LBL rdb fits table', fmt='rdb')
        # return table
        return table

    def science_template_subdir(self) -> str:
        """
        Create the object science / object template sub directory

        :return: str, the sub directory named by object science and object
                 template
        """
        # deal with no object
        if self.params['OBJECT_SCIENCE'] is None:
            raise LblException('OBJECT_SCIENCE name must be defined')
        else:
            sobjname = self.params['OBJECT_SCIENCE']
        # deal with no object template
        self._set_object_template()
        # set object template
        tobjname = self.params['OBJECT_TEMPLATE']
        # return sub directory
        return '{0}_{1}'.format(sobjname, tobjname)

    def _set_object_template(self):
        """
        Check that if OBJECT_TEMPLATE is not set, if it is not set
        then set it to OBJECT_SCIENCE

        :return: None - updates OBJECT_TEMPLATE if not set
        """
        # set function name
        func_name = __NAME__ + '.Spirou._set_object_template()'
        # deal with no object
        if self.params['OBJECT_SCIENCE'] is None:
            raise LblException('OBJECT_SCIENCE name must be defined')
        else:
            objname = self.params['OBJECT_SCIENCE']
        # deal with no object
        if self.params['OBJECT_TEMPLATE'] is None:
            self.params.set('OBJECT_TEMPLATE', value=objname, source=func_name)

    def write_rdb_fits(self, filename: str, rdb_data: Dict[str, Any]):
        """
        Write the rdb fits file to disk

        :param filename: str, the filename to save to (it extension is .rdb
                         changes to .fits)
        :param rdb_data: dict, the rdb data to add to fits file

        :return: None, writes fits file "filename"
        """
        # remove the rdb and add fits
        filename = filename.replace('.rdb', '.fits')
        # populate primary header
        header0 = fits.Header()
        # add custom keys
        header0 = self.set_hkey(header0, 'KW_VERSION', __version__)
        header0 = self.set_hkey(header0, 'KW_VDATE', __date__)
        header0 = self.set_hkey(header0, 'KW_PDATE', Time.now().iso)
        header0 = self.set_hkey(header0, 'KW_INSTRUMENT',
                                self.params['INSTRUMENT'])
        # construct the parameter table
        param_table = self.params.param_table()
        # set up data extensions
        datalist = [None, rdb_data['WAVE'],
                    rdb_data['DV'], rdb_data['SDV'],
                    rdb_data['D2V'], rdb_data['SD2V'],
                    rdb_data['D3V'], rdb_data['SD3V'],
                    rdb_data['RDB0'], rdb_data['RDB'],
                    param_table]
        headerlist = [header0, None, None, None,
                      None, None, None, None,
                      None, None, None]
        datatypelist = [None, 'image', 'image', 'image',
                        'image', 'image', 'image', 'image',
                        'table', 'table', 'table']
        name_list = [None, 'WAVE', 'DV', 'SDV',
                     'D2V', 'SD2V', 'D3V', 'SD3V',
                     'RDB0', 'RDB', 'PTABLE']
        # ---------------------------------------------------------------------
        # Save template to disk
        log.general('Saving tellu-cleaned file: {0}'.format(filename))
        # ---------------------------------------------------------------------
        # write to file
        io.write_fits(filename, data=datalist, header=headerlist,
                      dtype=datatypelist, names=name_list)

    def write_template(self, template_file: str, props: dict,
                       sci_hdr: fits.Header, sci_table: dict):
        """
        Write the template file to disk

        :param template_file: str, the file and path to write to
        :param props: dict, the template columns
        :param sci_hdr: fits Header, an input file header to copy the header
                        from to the new template file
        :param sci_table: dict, the science table in dictionary form
        :return:
        """
        # populate primary header
        header = fits.Header()
        # copy header from reference header
        header = io.copy_header(header, sci_hdr)
        # add custom keys
        header = self.set_hkey(header, 'KW_VERSION', __version__)
        header = self.set_hkey(header, 'KW_VDATE', __date__)
        header = self.set_hkey(header, 'KW_PDATE', Time.now().iso)
        header = self.set_hkey(header, 'KW_INSTRUMENT',
                               self.params['INSTRUMENT'])
        header = self.set_hkey(header, 'KW_TEMPLATE_COVERAGE',
                               value=props['template_coverage'])
        header = self.set_hkey(header, 'KW_TEMPLATE_BERVBINS',
                               value=props['total_nobs_berv'])
        header = self.set_hkey(header, 'KW_NTFILES', props['template_nobs'])
        # ---------------------------------------------------------------------
        # create main table
        table1 = Table()
        table1['wavelength'] = props['wavelength']
        table1['flux'] = props['flux']
        table1['eflux'] = props['eflux']
        table1['rms'] = props['rms']
        # ---------------------------------------------------------------------
        # construct table 2 - the science list
        table2 = Table()
        for key in sci_table:
            table2[key] = sci_table[key]
        # ---------------------------------------------------------------------
        # Save template to disk
        log.general('Saving template to file: {0}'.format(template_file))
        # ---------------------------------------------------------------------
        # write to file
        io.write_fits(template_file, data=[None, table1, table2],
                      header=[header, None, None],
                      dtype=[None, 'table', 'table'])

    def write_tellu_cleaned(self, write_tellu_file: str, props: dict,
                            sci_hdr: fits.Header):
        """
        Write the write_tellu_file to disk

        :param write_tellu_file: str, the file and path to write to
        :param props: dictionnary output from the TELLUCLEANed code
        :param sci_hdr: fits Header, an input file header to copy the header
                        from to the new template file
        :return:
        """
        # populate primary header
        header = fits.Header()
        # copy header from reference header
        header = io.copy_header(header, sci_hdr)
        # add custom keys
        header = self.set_hkey(header, 'KW_VERSION', __version__)
        header = self.set_hkey(header, 'KW_VDATE', __date__)
        header = self.set_hkey(header, 'KW_PDATE', Time.now().iso)
        header = self.set_hkey(header, 'KW_INSTRUMENT',
                               self.params['INSTRUMENT'])
        header = self.set_hkey(header, 'KW_TAU_H2O',
                               props['pre_cleaned_exponent_water'])
        header = self.set_hkey(header, 'KW_TAU_OTHERS',
                               props['pre_cleaned_exponent_others'])
        # set image as pre_cleaned_flux
        image = props['pre_cleaned_flux']
        # adding extensions that are not the flux after telluric correction
        #   (error propagation, wavelength grid)
        datalist = [None, image]
        headerlist = [header, None]
        datatypelist = [None, 'image']
        # open hdulist
        with fits.open(props['FILENAME']) as hdulist:
            # add the header for extension 1
            if len(hdulist) > 1:
                headerlist[1] = hdulist[1].header
            # loop around and add other extensions
            for hdu in hdulist[2:]:
                datalist.append(hdu.data)
                headerlist.append(hdu.header)
                if isinstance(hdu, fits.hdu.image.ImageHDU):
                    datatypelist.append('image')
                else:
                    datatypelist.append('table')
        # ---------------------------------------------------------------------
        # Save template to disk
        log.general('Saving tellu-cleaned file: {0}'.format(write_tellu_file))
        # ---------------------------------------------------------------------
        # write to file
        io.write_fits(write_tellu_file, data=datalist,
                      header=headerlist, dtype=datatypelist)

    def write_mask(self, mask_file: str, line_table: Table,
                   pos_mask: np.ndarray, neg_mask: np.ndarray,
                   sys_vel: float, template_hdr: fits.Header):
        """
        Write the mask (in lbl_mask) to disk

        :param mask_file: str, the mask path and default filename
        :param line_table: astropy table, the line table to add
        :param pos_mask: np.array, the positive weights mask
        :param neg_mask: np.array, the negative weights mask
        :param sys_vel: float, the systemic velocity for the object
        :param template_hdr: fits.Header, the template header (to be copied
                             to the template)

        :return:
        """
        # get data type
        data_type = self.params['DATA_TYPE']
        # get type of mask
        mask_type = self.params['{0}_MASK_TYPE'.format(data_type)]
        # set up the three outputs
        masks = [pos_mask, neg_mask, np.ones_like(pos_mask, dtype=bool)]
        extensions = ['pos', 'neg', 'full']
        # ---------------------------------------------------------------------
        # loop around each file
        for it in range(len(masks)):
            # get mask
            mask = masks[it]
            # get filename
            new_mask_file = mask_file.replace(mask_type, extensions[it])
            # set up primary HDU
            header = fits.Header()
            # copy header from reference header
            header = io.copy_header(header, template_hdr)
            # add keys
            header = self.set_hkey(header, 'KW_SYSTEMIC_VELO', sys_vel * 1000)
            header = self.set_hkey(header, 'KW_VERSION', __version__)
            header = self.set_hkey(header, 'KW_VDATE', __date__)
            header = self.set_hkey(header, 'KW_PDATE', Time.now().iso)
            header = self.set_hkey(header, 'KW_INSTRUMENT',
                                   self.params['INSTRUMENT'])
            # log writing
            msg = 'Writing mask file to disk: {0}'
            log.general(msg.format(new_mask_file))
            # write to file
            io.write_fits(new_mask_file, data=[None, line_table[mask]],
                          header=[header, None],
                          dtype=[None, 'table'])

    def get_default_mask(self, directory: str, url: Optional[str] = None,
                         filename: Optional[str] = None):
        """
        Check/Get the default mask and save it in the mask directory

        :param directory: str, the mask directory
        :param url: str, the url to the default mask
        :param filename: str, the default mask filename

        :return: None, downloads default mask if not present
        """
        # if url is not set or filename is not set return here - we have
        #   no default mask
        if url is None or filename is None:
            return
        # construct path to mask file
        default_mask_file = os.path.join(directory, filename)
        # get file from url
        io.get_urlfile(url, 'default mask', default_mask_file)

    # -------------------------------------------------------------------------
    # Methods that MUST be overridden by the child instrument class
    # -------------------------------------------------------------------------
    def mask_file(self, directory: str, required: bool = True):
        """
        Make the absolute path for the mask file

        :param directory: str, the directory the file is located at
        :param required: bool, if True checks that file exists on disk

        :return: absolute path to mask file
        """
        _ = directory
        raise self._not_implemented('mask_file')

    def template_file(self, directory: str, required: bool = True):
        """
        Make the absolute path for the template file

        :param directory: str, the directory the file is located at
        :param required: bool, if True checks that file exists on disk

        :return: absolute path to template file
        """
        _ = self, directory
        raise self._not_implemented('template_file')

    def blaze_file(self, directory: str):
        """
        Make the absolute path for the template file

        :param directory: str, the directory the file is located at

        :return: absolute path to template file
        """
        _ = self, directory
        raise self._not_implemented('blaze_file')

    def load_blaze(self, filename: str, science_file: Optional[str] = None,
                   normalize: bool = True):
        """
        Load a blaze file

        :param filename: str, absolute path to filename
        :param science_File: str, a science file (to load the wave solution
                             from) we expect this science file wave solution
                             to be the wave solution required for the blaze
        :param normalize: bool, if True normalized the blaze per order

        :return: data (np.ndarray) or None
        """
        _ = self, filename, normalize
        raise self._not_implemented('load_blaze')

    def load_science_file(self, science_file: str
                          ) -> Tuple[np.ndarray, fits.Header]:
        """
        Load a science exposure

        Note data should be a 2D array (even if data is 1D)
        Treat 1D data as a single order?

        :param filename: str, absolute path to filename

        :return: tuple, data (np.ndarray) and header (fits.Header)
        """
        # load the first extension of each
        sci_data, sci_hdr = io.load_fits(science_file, kind='science fits file')
        # return data and header
        return sci_data, sci_hdr

    def get_mask_systemic_vel(self, mask_file: str) -> float:
        """
        Get the systemic velocity in m/s of the mask

        :param mask_file: the absolute path to the mask file

        :return: float, systemic velocity in m/s
        """
        raise self._not_implemented('get_mask_systemic_vel')

    def science_files(self, directory: str):
        """
        List the absolute paths of all science files

        :param directory: str, the directory the file is located at

        :return: absolute path to template file
        """
        _ = directory
        raise self._not_implemented('science_files')

    def sort_science_files(self, science_files: List[str]) -> List[str]:
        """
        Sort science files (instrument specific)

        :param science_files: list of strings - list of science files

        :return: list of strings - sorted list of science files
        """
        # default, don't sort just return
        return science_files

    def load_blaze_from_science(self, science_file: str,
                                sci_image: np.ndarray,
                                sci_hdr: fits.Header, calib_directory: str,
                                normalize: bool = True):
        """
        Load the blaze file using a science file header

        :param sci_image: np.array - the science image (if we don't have a
                          blaze, we need this for the shape of the blaze)
        :param sci_hdr: fits.Header - the science file header
        :param calib_directory: str, the directory containing calibration files
                                (i.e. containing the blaze files)
        :param normalize: bool, if True normalized the blaze per order

        :return: the blaze and a flag whether blaze is set to ones (science
                 image already blaze corrected)
        """
        _ = sci_image, sci_hdr, calib_directory, normalize
        raise self._not_implemented('science_files')

    def no_blaze_corr(self, sci_image: np.ndarray, sci_wave: np.ndarray):
        """
        If we do not have a blaze we need to create an artificial one so that
        the s1d has a proper weighting

        :param sci_image: the science image (will be unblazed corrected)
        :param sci_wave: the wavelength solution for the science image

        :return: Tuple, 1. the unblazed science_image, 2. the artifical blaze
        """
        _ = sci_image, sci_wave
        raise self._not_implemented('no_blaze_corr')

    def get_wave_solution(self, science_filename: Union[str, None] = None,
                          data: Union[np.ndarray, None] = None,
                          header: Union[fits.Header, None] = None):
        """
        Get a wave solution from a file

        :param science_filename: str, the absolute path to the file - for
                                 spirou this is a file with the wave solution
                                 in the header
        :param header: fits.Header, this is the header to use (if not given
                       requires filename to be set to load header)
        :param data: np.ndarray, this must be set along with header (if not
                     give we require filename to be set to load data)

        :return: np.ndarray, the wave map. Shape = (num orders x num pixels)
        """
        _ = science_filename, data, header
        raise self._not_implemented('get_wave_solution')

    def get_sample_wave_grid(self, calib_dir: str, science_file: str):
        """
        Get the sample wave grid
        """
        # get the sample wave grid filename
        sample_wavegrid_file = self.params['SAMPLE_WAVE_GRID_FILE']
        # get the wave grid path
        save_wavegrid_path = os.path.join(calib_dir, sample_wavegrid_file)
        # check if wave grid exists - if it does just load it
        if os.path.exists(save_wavegrid_path):
            # print loading
            msg = 'Loading sample wavegrid: {0}'
            log.general(msg.format(save_wavegrid_path))
            # return the wave grid
            wavegrid, _ = io.load_fits(save_wavegrid_path)
            return wavegrid
        # else get it from the wave solution
        else:
            # print loading
            msg = 'Creating sample wavegrid from {0}'
            log.general(msg.format(science_file))
            # get wave grid from the supplied filename
            wavegrid = self.get_wave_solution(science_file)
            header = io.load_header(science_file)
            # write the file to the calibration directory
            io.write_fits(save_wavegrid_path, data=[None, wavegrid],
                          header=[header, None], dtype=[None, 'image'])
            # return the wave grid
            return wavegrid

    def drift_condition(self, table_row: Table.Row):
        """
        Extra drift condition on a column to identify the correct reference
        file

        :param table_row: astropy.table.row.Row - the row of the table
                          to check against

        :return: True if reference file, False else-wise
        """
        _ = table_row
        raise self._not_implemented('drift_condition')

    def load_bad_hdr_keys(self):
        """
        Load the bad values and bad key for spirou

        :return: tuple, 1. the list of bad values, 2. the bad key in
                 a file header to check against bad values
        """
        raise self._not_implemented('load_bad_hdr_keys')

    def get_berv(self, sci_hdr: fits.Header):
        """
        Get the Barycenteric correction for the RV

        :param sci_hdr: fits.Header, the science header

        :return:
        """
        _ = sci_hdr
        raise self._not_implemented('get_berv')

    def populate_sci_table(self, filename: str, tdict: dict,
                           sci_hdr: fits.Header, berv: float = 0.0):
        """
        Populate the science table

        :param filename: str, the filename of the science image
        :param tdict: dictionary, the storage dictionary for science table
                      can be empty or have previous rows to append to
        :param sci_hdr: fits Header, the header of the science image
        :param berv: float, the berv value to add to storage dictionary

        :return: dict, a dictionary table of the science parameters
        """
        _ = filename, tdict, sci_hdr, berv
        raise self._not_implemented('get_berv')

    def filter_files(self, science_files: List[str]) -> List[str]:
        """
        Filter calibrations - no simutaenous calibrations

        :param science_files: list of science filenames

        :return: list of str, the filters calibration filenames
        """
        # get tqdm
        tqdm = base.tqdm_module(self.params['USE_TQDM'], log.console_verbosity)
        # get mjd start and end
        start = self.params['TEMPLATE_MJDSTART']
        end = self.params['TEMPLATE_MJDEND']
        # if we have a science observation and start and end are None we don't
        #   need to filter
        mcond2 = start in [None, 'None', '']
        mcond3 = end in [None, 'None', '']
        # return all files if this is the case
        if mcond2 and mcond3:
            return science_files
        # filtering files
        log.general('Filtering {0} files...'.format(self.params['DATA_TYPE']))
        # storage
        keep_files = []
        # loop around science files
        for science_file in tqdm(science_files):
            # load science file header
            sci_hdr = io.load_header(science_file)
            # -----------------------------------------------------------------
            # must check time frame (if present) for FP
            cond2, cond3 = True, True
            # get mjdmid
            mjdmid = sci_hdr[self.params['KW_MID_EXP_TIME']]
            # check start time for FP calibration
            if not mcond2:
                cond2 = mjdmid >= start
            # check end time for FP calibration
            if not mcond3:
                cond3 = mjdmid <= end
            # -----------------------------------------------------------------
            # if all conditions are met keep files
            if cond2 and cond3:
                keep_files.append(science_file)
            # -----------------------------------------------------------------
        # if we have no files break here
        if len(keep_files) == 0:
            emsg = ('Object is classified as science however none of the'
                    'files provide have:')
            # add info about the range of files (if FP files)
            if not mcond2:
                emsg += '\n\tMJDMID>{1}'
            if not mcond3:
                emsg += '\n\tMJDMID<{2}'
            # tell the user what they can do to fix this - we don't want emails
            emsg += ('\nPlease define a template and do not run the '
                     'template code or add some valid files')
            # get error arguments
            eargs = [start, end]
            # raise exception - we need some files to make a template!
            raise base_classes.LblException(emsg.format(*eargs))
        else:
            msg = ('Object is classified as science. Found {1} files'
                   ' ignoring {2} other files')
            margs = [len(keep_files),
                     len(science_files) - len(keep_files)]
            log.info(msg.format(*margs))
        # return only files with DPRTYPE same in both fibers
        return keep_files

    def rdb_columns(self):
        """
        Define the fits header columns names to add to the RDB file

        :return:
        """
        _ = self
        raise self._not_implemented('rdb_columns')

    def fix_lblrv_header(self, header: fits.Header):
        """
        Fix the LBL RV header

        :param header: fits.Header, the LBL RV fits file header

        :return: fits.Header, the updated LBL RV fits file header
        """
        _ = header
        raise self._not_implemented('fix_lblrv_header')

    def get_rjd_value(self, header: fits.Header):

        """
        Get the rjd either from KW_MID_EXP_TIME or KW_BJD
        time returned is in MJD (not JD)

        :param header: fits.Header - the LBL rv header
        :return:
        """
        _ = header
        raise self._not_implemented('get_rjd_value')

    def get_plot_date(self, header: fits.Header):
        """
        Get the matplotlib plotting date

        :param header: fits.Header - the LBL rv header

        :return: float, the plot date
        """
        _ = header
        raise self._not_implemented('get_plot_date')

    def get_binned_parameters(self):
        """
        Defines a "binning dictionary" splitting up the array by:

        - bands  (in wavelength)  [bands / blue_end / red_end]

        - cross order (in pixels) [xbin_names / xbin_low / xbin_high]

        :return: dict, the binned dictionary
        """
        raise self._not_implemented('get_binned_parameters')

    def get_uniform_binned_parameters(self, binned: Dict[str, list]
                                      ) -> Dict[str, list]:
        """
        Define "magic" binned regions from starting wavelength to end wavelength
        (defined by COMPIL_WAVE_MIN and COMPIL_WAVE_MAX)

        These are binned by wavelength into COMPIL_NUM_MAGIC_BANDS number of
        bins

        If COMPIL_ADD_MAGIC_BANDS is False this function does not add any
        magic bins

        :param binned: dict, the binned dictionary from get_binned_parameters
        :return: dict, the updated binned directory (if COMPIL_ADD_MAGIC_BANDS)
        """
        # get the pre-defined start and end wavelenghts
        wave0 = self.params['COMPIL_WAVE_MIN']
        wave1 = self.params['COMPIL_WAVE_MAX']
        # whether to use magic bins
        use_magic = self.params['COMPIL_ADD_UNIFORM_WAVEBIN']
        # get the number of bins to use
        nbins = self.params['COMPIL_NUM_UNIFORM_WAVEBIN']
        # ---------------------------------------------------------------------
        # if we aren't using magic bins return here
        if not use_magic:
            return binned
        # ---------------------------------------------------------------------
        # work out the
        logwaveratio = np.log(wave1 / wave0)
        # redefining wave1 to have a round number of velocity bins
        # get the positions for "magic length"
        plen_magic = np.arange(nbins + 1)
        # define the magic grid to use in ccf
        magic_grid = np.exp((plen_magic / nbins) * logwaveratio) * wave0
        # work out the mean magic grid positions
        mean_magic_grid = 0.5 * (magic_grid[:-1] + magic_grid[1:])
        # loop around mean magic grid (one shorter than magic grid)
        for v_it, vel in enumerate(mean_magic_grid):
            # contstruct band name
            band_name = '{0}nm'.format(int(vel))
            # append the band name
            binned['bands'].append(band_name)
            # blue end is the nth element in magic grid
            binned['blue_end'].append(magic_grid[v_it])
            # red end is the nth+1 element in magic grid
            binned['red_end'].append(magic_grid[v_it + 1])
            # make sure we do not use regions for magic binned parameters
            binned['use_regions'].append(False)
        # finally return the updated binned dictionary
        return binned

    def get_epoch_groups(self, rdb_table: Table):
        """
        For a given instrument this is how we define epochs
        returns the epoch groupings, and the value of the epoch for each
        row in rdb_table

        :param rdb_table: astropy.table.Table - the rdb table (source of epoch
                          information)

        :return: tuple, 1. the epoch groupings, 2. the value of the epoch for
                 each row of the rdb_table
        """
        _ = rdb_table
        # return the epoch groupings and epoch values
        raise self._not_implemented('get_epoch_groups')

    def find_inputs(self):
        """
        Find the input files for an instrument and copy them to the correct
        places

        :return:
        """
        # return the epoch groupings and epoch values
        raise self._not_implemented('find_inputs')

    @staticmethod
    def add_dict_list_value(store: Dict[str, Any], key: str,
                            value: Any) -> Dict[str, list]:
        """
        Add a value to a dictionary store

        :param store: dict, the storage dictionary to store lists in
        :param key: str, the key to add/update dictionary
        :param value: Any, the value to add to the dictionary key list

        :return: dict, the updated store
        """
        # if we don't have key add it
        if key not in store:
            store[key] = [value]
        # if we do append the list
        else:
            store[key].append(value)
        # return the dictionary
        return store

    @staticmethod
    def get_stellar_model_format_dict(params: base_classes.ParamDict) -> dict:
        """
        Get the format dictionary for the stellar model URLS from
        the supplied header

        default uses the phoenix models from Goettigen

        :param params: ParamDict, the parameter dictionary of constants for
                       this instrument

        :return:
        """
        # set up format dictionary
        fdict = dict()
        # ---------------------------------------------------------------------
        # define the temperature range of the grids
        teff_min = 3000
        teff_max = 6000
        teff_step = 100
        teff_range = np.arange(teff_min, teff_max + teff_step, teff_step)
        # ---------------------------------------------------------------------
        # define a z range of the grids
        z_min = 0.0
        z_max = 0.0
        z_step = 1.0
        z_range = np.arange(z_min, z_max + z_step, z_step)
        # ---------------------------------------------------------------------
        # define a log g range of the grids
        logg_min = 0.0
        logg_max = 6.0
        logg_step = 0.5
        logg_range = np.arange(logg_min, logg_max + logg_step, logg_step)
        # ---------------------------------------------------------------------
        # define a alpha range of the grids
        alpha_min = 0.0
        alpha_max = 0.0
        alpha_step = 0.2
        alpha_range = np.arange(alpha_min, alpha_max + alpha_step, alpha_step)
        # ---------------------------------------------------------------------
        # get default teff
        if params['OBJECT_TEFF'] in ['None', '', None]:
            log.error('Teff is require. Please add OBJECT_TEFF to config')
            input_teff = np.inf
        else:
            input_teff = params['OBJECT_TEFF']
        # need to convert this to a closest teff
        teff = _get_closest(input_teff, teff_range)
        # ---------------------------------------------------------------------
        # get the closest log g
        logg = _get_closest(params['OBJECT_LOGG'], logg_range)
        # ---------------------------------------------------------------------
        # get the closest Fe/H
        zvalue = _get_closest(params['OBJECT_Z'], z_range)
        # ---------------------------------------------------------------------
        # get the  closest Fe/H
        alpha = _get_closest(params['OBJECT_ALPHA'], alpha_range)
        # ---------------------------------------------------------------------
        # add to format dictionary
        fdict['TEFF'] = '{0:05d}'.format(int(teff))
        fdict['LOGG'] = '{0:.2f}'.format(logg)
        fdict['ZVALUE'] = '{0:.1f}'.format(zvalue)
        if zvalue == 0:
            fdict['ZSTR'] = 'Z-0.0'
        else:
            fdict['ZSTR'] = 'Z{0:+.1f}'.format(zvalue)
        fdict['AVALUE'] = alpha
        if alpha != 0:
            fdict['ASTR'] = '.Alpha={0:+.2f}'.format(alpha)
        else:
            fdict['ASTR'] = ''
        # return the format dictionary
        return fdict


# =============================================================================
# worker functions
# =============================================================================
def _get_closest(value: float, values: np.ndarray):
    """
    Find the closest value to an array of values

    :param value: float, the value to find the closest of
    :param values: np.ndarray, the values in which to choose a closest value
    :return:
    """
    # find the position of the closest
    pos = np.argmin(abs(value - values))
    # return the closest value
    return values[pos]


# =============================================================================
# Start of code
# =============================================================================
if __name__ == "__main__":
    # print hello world
    print('Hello World')

# =============================================================================
# End of code
# =============================================================================<|MERGE_RESOLUTION|>--- conflicted
+++ resolved
@@ -204,17 +204,10 @@
         # add number of iterations
         header = self.set_hkey(header, 'KW_NITERATIONS',
                                value=outputs['NUM_ITERATIONS'])
-<<<<<<< HEAD
-	# add quality flag
-        header = self.set_hkey(header, 'KW_RESET_RV', 
-                               value=int(outputs['RESET_RV']))
-	# add systemic velocity in m/s
-=======
-	    # add quality flag
+        # add quality flag
         header = self.set_hkey(header, 'KW_RESET_RV',
                                value=int(outputs['RESET_RV']))
-	    # add systemic velocity in m/s
->>>>>>> ecafc155
+        # add systemic velocity in m/s
         header = self.set_hkey(header, 'KW_SYSTEMIC_VELO',
                                value=outputs['SYSTEMIC_VELOCITY'])
         # add rms to photon noise ratio
@@ -234,7 +227,7 @@
         header = self.set_hkey(header, 'KW_INSTRUMENT', value=self.name)
         # add the template velocity from CCF
         header = self.set_hkey(header, 'KW_MODELVEL',
-                               value=outputs['MODEL_VELOCITY'])		       
+                               value=outputs['MODEL_VELOCITY'])
         # ---------------------------------------------------------------------
         # Convert ref table dictionary to table
         # ---------------------------------------------------------------------
